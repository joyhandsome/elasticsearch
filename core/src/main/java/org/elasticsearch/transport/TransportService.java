/*
 * Licensed to Elasticsearch under one or more contributor
 * license agreements. See the NOTICE file distributed with
 * this work for additional information regarding copyright
 * ownership. Elasticsearch licenses this file to you under
 * the Apache License, Version 2.0 (the "License"); you may
 * not use this file except in compliance with the License.
 * You may obtain a copy of the License at
 *
 *    http://www.apache.org/licenses/LICENSE-2.0
 *
 * Unless required by applicable law or agreed to in writing,
 * software distributed under the License is distributed on an
 * "AS IS" BASIS, WITHOUT WARRANTIES OR CONDITIONS OF ANY
 * KIND, either express or implied.  See the License for the
 * specific language governing permissions and limitations
 * under the License.
 */

package org.elasticsearch.transport;

import org.apache.logging.log4j.Logger;
import org.apache.logging.log4j.message.ParameterizedMessage;
import org.elasticsearch.Version;
import org.elasticsearch.action.admin.cluster.node.liveness.TransportLivenessAction;
import org.elasticsearch.cluster.ClusterName;
import org.elasticsearch.cluster.node.DiscoveryNode;
import org.elasticsearch.common.Nullable;
import org.elasticsearch.common.Strings;
import org.elasticsearch.common.collect.MapBuilder;
import org.elasticsearch.common.component.AbstractLifecycleComponent;
import org.elasticsearch.common.io.stream.StreamInput;
import org.elasticsearch.common.io.stream.StreamOutput;
import org.elasticsearch.common.logging.Loggers;
import org.elasticsearch.common.metrics.MeanMetric;
import org.elasticsearch.common.regex.Regex;
import org.elasticsearch.common.settings.ClusterSettings;
import org.elasticsearch.common.settings.Setting;
import org.elasticsearch.common.settings.Setting.Property;
import org.elasticsearch.common.settings.Settings;
import org.elasticsearch.common.transport.BoundTransportAddress;
import org.elasticsearch.common.transport.TransportAddress;
import org.elasticsearch.common.util.concurrent.AbstractRunnable;
import org.elasticsearch.common.util.concurrent.ConcurrentCollections;
import org.elasticsearch.common.util.concurrent.ConcurrentMapLong;
import org.elasticsearch.common.util.concurrent.EsRejectedExecutionException;
import org.elasticsearch.common.util.concurrent.FutureUtils;
import org.elasticsearch.common.util.concurrent.ThreadContext;
import org.elasticsearch.tasks.Task;
import org.elasticsearch.tasks.TaskCancelledException;
import org.elasticsearch.tasks.TaskManager;
import org.elasticsearch.threadpool.ThreadPool;

import java.io.IOException;
import java.net.UnknownHostException;
import java.util.Arrays;
import java.util.Collections;
import java.util.LinkedHashMap;
import java.util.List;
import java.util.Map;
import java.util.Objects;
import java.util.concurrent.CopyOnWriteArrayList;
import java.util.concurrent.CountDownLatch;
import java.util.concurrent.ScheduledFuture;
import java.util.function.Function;
import java.util.function.Predicate;
import java.util.function.Supplier;
import java.util.stream.Stream;

import static java.util.Collections.emptyList;
import static org.elasticsearch.common.settings.Setting.listSetting;

public class TransportService extends AbstractLifecycleComponent {

    public static final String DIRECT_RESPONSE_PROFILE = ".direct";
    private static final String HANDSHAKE_ACTION_NAME = "internal:transport/handshake";

    private final CountDownLatch blockIncomingRequestsLatch = new CountDownLatch(1);
    protected final Transport transport;
    protected final ThreadPool threadPool;
    protected final ClusterName clusterName;
    protected final TaskManager taskManager;
    private final TransportInterceptor.AsyncSender asyncSender;
    private final Function<BoundTransportAddress, DiscoveryNode> localNodeFactory;

    volatile Map<String, RequestHandlerRegistry> requestHandlers = Collections.emptyMap();
    final Object requestHandlerMutex = new Object();

    final ConcurrentMapLong<RequestHolder> clientHandlers = ConcurrentCollections.newConcurrentMapLongWithAggressiveConcurrency();

    final CopyOnWriteArrayList<TransportConnectionListener> connectionListeners = new CopyOnWriteArrayList<>();

    private final TransportInterceptor interceptor;

    // An LRU (don't really care about concurrency here) that holds the latest timed out requests so if they
    // do show up, we can print more descriptive information about them
    final Map<Long, TimeoutInfoHolder> timeoutInfoHandlers =
        Collections.synchronizedMap(new LinkedHashMap<Long, TimeoutInfoHolder>(100, .75F, true) {
            @Override
            protected boolean removeEldestEntry(Map.Entry eldest) {
                return size() > 100;
            }
        });

    private final TransportService.Adapter adapter;

    public static final TransportInterceptor NOOP_TRANSPORT_INTERCEPTOR = new TransportInterceptor() {};

    // tracer log

    public static final Setting<List<String>> TRACE_LOG_INCLUDE_SETTING =
        listSetting("transport.tracer.include", emptyList(), Function.identity(), Property.Dynamic, Property.NodeScope);
    public static final Setting<List<String>> TRACE_LOG_EXCLUDE_SETTING =
        listSetting("transport.tracer.exclude", Arrays.asList("internal:discovery/zen/fd*", TransportLivenessAction.NAME),
            Function.identity(), Property.Dynamic, Property.NodeScope);

    private final Logger tracerLog;

    volatile String[] tracerLogInclude;
    volatile String[] tracerLogExclude;

    /** if set will call requests sent to this id to shortcut and executed locally */
    volatile DiscoveryNode localNode = null;
    private final Transport.Connection localNodeConnection = new Transport.Connection() {
        @Override
        public DiscoveryNode getNode() {
            return localNode;
        }

        @Override
        public void sendRequest(long requestId, String action, TransportRequest request, TransportRequestOptions options)
            throws IOException, TransportException {
            sendLocalRequest(requestId, action, request);
        }

        @Override
        public void close() throws IOException {
        }
    };

    /**
     * Build the service.
     *
     * @param clusterSettings if non null the the {@linkplain TransportService} will register with the {@link ClusterSettings} for settings
     *        updates for {@link #TRACE_LOG_EXCLUDE_SETTING} and {@link #TRACE_LOG_INCLUDE_SETTING}.
     */
    public TransportService(Settings settings, Transport transport, ThreadPool threadPool, TransportInterceptor transportInterceptor,
                            Function<BoundTransportAddress, DiscoveryNode> localNodeFactory, @Nullable ClusterSettings clusterSettings) {
        super(settings);
        this.transport = transport;
        this.threadPool = threadPool;
        this.localNodeFactory = localNodeFactory;
        this.clusterName = ClusterName.CLUSTER_NAME_SETTING.get(settings);
        setTracerLogInclude(TRACE_LOG_INCLUDE_SETTING.get(settings));
        setTracerLogExclude(TRACE_LOG_EXCLUDE_SETTING.get(settings));
        tracerLog = Loggers.getLogger(logger, ".tracer");
        adapter = createAdapter();
        taskManager = createTaskManager();
        this.interceptor = transportInterceptor;
        this.asyncSender = interceptor.interceptSender(this::sendRequestInternal);
        if (clusterSettings != null) {
            clusterSettings.addSettingsUpdateConsumer(TRACE_LOG_INCLUDE_SETTING, this::setTracerLogInclude);
            clusterSettings.addSettingsUpdateConsumer(TRACE_LOG_EXCLUDE_SETTING, this::setTracerLogExclude);
        }
    }

    /**
     * Returns the local node representation
     */
<<<<<<< HEAD
    public void setLocalNode(DiscoveryNode localNode) {
        this.localNode = localNode;
    }

    // for testing
    protected DiscoveryNode getLocalNode() {
=======
    public DiscoveryNode getLocalNode() {
>>>>>>> 0c7fc229
        return localNode;
    }

    public TaskManager getTaskManager() {
        return taskManager;
    }

    protected Adapter createAdapter() {
        return new Adapter();
    }

    protected TaskManager createTaskManager() {
        return new TaskManager(settings);
    }

    void setTracerLogInclude(List<String> tracerLogInclude) {
        this.tracerLogInclude = tracerLogInclude.toArray(Strings.EMPTY_ARRAY);
    }

    void setTracerLogExclude(List<String> tracerLogExclude) {
        this.tracerLogExclude = tracerLogExclude.toArray(Strings.EMPTY_ARRAY);
    }

    @Override
    protected void doStart() {
        adapter.rxMetric.clear();
        adapter.txMetric.clear();
        transport.transportServiceAdapter(adapter);
        transport.start();

        if (transport.boundAddress() != null && logger.isInfoEnabled()) {
            logger.info("{}", transport.boundAddress());
            for (Map.Entry<String, BoundTransportAddress> entry : transport.profileBoundAddresses().entrySet()) {
                logger.info("profile [{}]: {}", entry.getKey(), entry.getValue());
            }
        }
        localNode = localNodeFactory.apply(transport.boundAddress());
        registerRequestHandler(
            HANDSHAKE_ACTION_NAME,
            () -> HandshakeRequest.INSTANCE,
            ThreadPool.Names.SAME,
            (request, channel) -> channel.sendResponse(
                    new HandshakeResponse(localNode, clusterName, localNode.getVersion())));
    }

    @Override
    protected void doStop() {
        try {
            transport.stop();
        } finally {
            // in case the transport is not connected to our local node (thus cleaned on node disconnect)
            // make sure to clean any leftover on going handles
            for (Map.Entry<Long, RequestHolder> entry : clientHandlers.entrySet()) {
                final RequestHolder holderToNotify = clientHandlers.remove(entry.getKey());
                if (holderToNotify != null) {
                    // callback that an exception happened, but on a different thread since we don't
                    // want handlers to worry about stack overflows
                    threadPool.generic().execute(new AbstractRunnable() {
                        @Override
                        public void onRejection(Exception e) {
                            // if we get rejected during node shutdown we don't wanna bubble it up
                            logger.debug(
                                (Supplier<?>) () -> new ParameterizedMessage(
                                    "failed to notify response handler on rejection, action: {}",
                                    holderToNotify.action()),
                                e);
                        }
                        @Override
                        public void onFailure(Exception e) {
                            logger.warn(
                                (Supplier<?>) () -> new ParameterizedMessage(
                                    "failed to notify response handler on exception, action: {}",
                                    holderToNotify.action()),
                                e);
                        }
                        @Override
                        public void doRun() {
                            TransportException ex = new TransportException("transport stopped, action: " + holderToNotify.action());
                            holderToNotify.handler().handleException(ex);
                        }
                    });
                }
            }
        }
    }

    @Override
    protected void doClose() {
        transport.close();
    }

    /**
     * start accepting incoming requests.
     * when the transport layer starts up it will block any incoming requests until
     * this method is called
     */
    public final void acceptIncomingRequests() {
        blockIncomingRequestsLatch.countDown();
    }

    public TransportInfo info() {
        BoundTransportAddress boundTransportAddress = boundAddress();
        if (boundTransportAddress == null) {
            return null;
        }
        return new TransportInfo(boundTransportAddress, transport.profileBoundAddresses());
    }

    public TransportStats stats() {
        return new TransportStats(
            transport.serverOpen(), adapter.rxMetric.count(), adapter.rxMetric.sum(), adapter.txMetric.count(), adapter.txMetric.sum());
    }

    public BoundTransportAddress boundAddress() {
        return transport.boundAddress();
    }

    public List<String> getLocalAddresses() {
        return transport.getLocalAddresses();
    }

    /**
     * Returns <code>true</code> iff the given node is already connected.
     */
    public boolean nodeConnected(DiscoveryNode node) {
        return isLocalNode(node) || transport.nodeConnected(node);
    }

    public void connectToNode(DiscoveryNode node) throws ConnectTransportException {
        connectToNode(node, null);
    }

    /**
     * Connect to the specified node with the given connection profile
     *
     * @param node the node to connect to
     * @param connectionProfile the connection profile to use when connecting to this node
     */
    public void connectToNode(final DiscoveryNode node, ConnectionProfile connectionProfile) {
        if (isLocalNode(node)) {
            return;
        }
        transport.connectToNode(node, connectionProfile);
    }

    /**
     * Establishes and returns a new connection to the given node. The connection is NOT maintained by this service, it's the callers
     * responsibility to close the connection once it goes out of scope.
     * @param node the node to connect to
     * @param profile the connection profile to use
     */
    public Transport.Connection openConnection(final DiscoveryNode node, ConnectionProfile profile) throws IOException {
        if (isLocalNode(node)) {
            return localNodeConnection;
        } else {
            return transport.openConnection(node, profile);
        }
    }

    /**
     * Executes a high-level handshake using the given connection
     * and returns the discovery node of the node the connection
     * was established with. The handshake will fail if the cluster
     * name on the target node mismatches the local cluster name.
     *
     * @param connection       the connection to a specific node
     * @param handshakeTimeout handshake timeout
     * @return the connected node
     * @throws ConnectTransportException if the connection failed
     * @throws IllegalStateException if the handshake failed
     */
    public DiscoveryNode handshake(
            final Transport.Connection connection,
            final long handshakeTimeout) throws ConnectTransportException {
        return handshake(connection, handshakeTimeout, clusterName::equals);
    }

    /**
     * Executes a high-level handshake using the given connection
     * and returns the discovery node of the node the connection
     * was established with. The handshake will fail if the cluster
     * name on the target node doesn't match the local cluster name.
     *
     * @param connection       the connection to a specific node
     * @param handshakeTimeout handshake timeout
     * @param clusterNamePredicate cluster name validation predicate
     * @return the connected node
     * @throws ConnectTransportException if the connection failed
     * @throws IllegalStateException if the handshake failed
     */
    public DiscoveryNode handshake(
        final Transport.Connection connection,
        final long handshakeTimeout, Predicate<ClusterName> clusterNamePredicate) throws ConnectTransportException {
        final HandshakeResponse response;
        final DiscoveryNode node = connection.getNode();
        try {
            PlainTransportFuture<HandshakeResponse> futureHandler = new PlainTransportFuture<>(
                new FutureTransportResponseHandler<HandshakeResponse>() {
                @Override
                public HandshakeResponse newInstance() {
                    return new HandshakeResponse();
                }
            });
            sendRequest(connection, HANDSHAKE_ACTION_NAME, HandshakeRequest.INSTANCE,
                TransportRequestOptions.builder().withTimeout(handshakeTimeout).build(), futureHandler);
            response = futureHandler.txGet();
        } catch (Exception e) {
            throw new IllegalStateException("handshake failed with " + node, e);
        }

        if (!clusterNamePredicate.test(response.clusterName)) {
            throw new IllegalStateException("handshake failed, mismatched cluster name [" + response.clusterName + "] - " + node);
        } else if (response.version.isCompatible(localNode.getVersion()) == false) {
            throw new IllegalStateException("handshake failed, incompatible version [" + response.version + "] - " + node);
        }

        return response.discoveryNode;
    }

    static class HandshakeRequest extends TransportRequest {

        public static final HandshakeRequest INSTANCE = new HandshakeRequest();

        private HandshakeRequest() {
        }

    }

    static class HandshakeResponse extends TransportResponse {
        private DiscoveryNode discoveryNode;
        private ClusterName clusterName;
        private Version version;

        public HandshakeResponse() {
        }

        public HandshakeResponse(DiscoveryNode discoveryNode, ClusterName clusterName, Version version) {
            this.discoveryNode = discoveryNode;
            this.version = version;
            this.clusterName = clusterName;
        }

        @Override
        public void readFrom(StreamInput in) throws IOException {
            super.readFrom(in);
            discoveryNode = in.readOptionalWriteable(DiscoveryNode::new);
            clusterName = new ClusterName(in);
            version = Version.readVersion(in);
        }

        @Override
        public void writeTo(StreamOutput out) throws IOException {
            super.writeTo(out);
            out.writeOptionalWriteable(discoveryNode);
            clusterName.writeTo(out);
            Version.writeVersion(version, out);
        }
    }

    public void disconnectFromNode(DiscoveryNode node) {
        if (isLocalNode(node)) {
            return;
        }
        transport.disconnectFromNode(node);
    }

    public void addConnectionListener(TransportConnectionListener listener) {
        connectionListeners.add(listener);
    }

    public void removeConnectionListener(TransportConnectionListener listener) {
        connectionListeners.remove(listener);
    }

    public <T extends TransportResponse> TransportFuture<T> submitRequest(DiscoveryNode node, String action, TransportRequest request,
                                                                          TransportResponseHandler<T> handler) throws TransportException {
        return submitRequest(node, action, request, TransportRequestOptions.EMPTY, handler);
    }

    public <T extends TransportResponse> TransportFuture<T> submitRequest(DiscoveryNode node, String action, TransportRequest request,
                                                                          TransportRequestOptions options,
                                                                          TransportResponseHandler<T> handler) throws TransportException {
        PlainTransportFuture<T> futureHandler = new PlainTransportFuture<>(handler);
        try {
            Transport.Connection connection = getConnection(node);
            sendRequest(connection, action, request, options, futureHandler);
        } catch (NodeNotConnectedException ex) {
            // the caller might not handle this so we invoke the handler
            futureHandler.handleException(ex);
        }
        return futureHandler;
    }

    public <T extends TransportResponse> void sendRequest(final DiscoveryNode node, final String action,
                                                                final TransportRequest request,
                                                                final TransportResponseHandler<T> handler) {
        try {
            Transport.Connection connection = getConnection(node);
            sendRequest(connection, action, request, TransportRequestOptions.EMPTY, handler);
        } catch (NodeNotConnectedException ex) {
            // the caller might not handle this so we invoke the handler
            handler.handleException(ex);
        }
    }

    public final <T extends TransportResponse> void sendRequest(final DiscoveryNode node, final String action,
                                                                final TransportRequest request,
                                                                final TransportRequestOptions options,
                                                                TransportResponseHandler<T> handler) {
        try {
            Transport.Connection connection = getConnection(node);
            sendRequest(connection, action, request, options, handler);
        } catch (NodeNotConnectedException ex) {
            // the caller might not handle this so we invoke the handler
            handler.handleException(ex);
        }
    }

    public final <T extends TransportResponse> void sendRequest(final Transport.Connection connection, final String action,
                                                                final TransportRequest request,
                                                                final TransportRequestOptions options,
                                                                TransportResponseHandler<T> handler) {

        asyncSender.sendRequest(connection, action, request, options, handler);
    }

    /**
     * Returns either a real transport connection or a local node connection if we are using the local node optimization.
     * @throws NodeNotConnectedException if the given node is not connected
     */
    public Transport.Connection getConnection(DiscoveryNode node) {
        if (isLocalNode(node)) {
            return localNodeConnection;
        } else {
            return transport.getConnection(node);
        }
    }

    public <T extends TransportResponse> void sendChildRequest(final Transport.Connection connection, final String action,
                                                               final TransportRequest request, final Task parentTask,
                                                               final TransportResponseHandler<T> handler) {
        sendChildRequest(connection, action, request, parentTask, TransportRequestOptions.EMPTY, handler);
    }

    public <T extends TransportResponse> void sendChildRequest(final Transport.Connection connection, final String action,
                                                               final TransportRequest request, final Task parentTask,
                                                               final TransportRequestOptions options,
                                                               final TransportResponseHandler<T> handler) {
        request.setParentTask(localNode.getId(), parentTask.getId());
        try {
            taskManager.registerChildTask(parentTask, connection.getNode().getId());
            sendRequest(connection, action, request, options, handler);
        } catch (TaskCancelledException ex) {
            // The parent task is already cancelled - just fail the request
            handler.handleException(new TransportException(ex));
        } catch (NodeNotConnectedException ex) {
            // the caller might not handle this so we invoke the handler
            handler.handleException(ex);
        }

    }

    private <T extends TransportResponse> void sendRequestInternal(final Transport.Connection connection, final String action,
                                                                   final TransportRequest request,
                                                                   final TransportRequestOptions options,
                                                                   TransportResponseHandler<T> handler) {
        if (connection == null) {
            throw new IllegalStateException("can't send request to a null connection");
        }
        DiscoveryNode node = connection.getNode();
        final long requestId = transport.newRequestId();
        final TimeoutHandler timeoutHandler;
        try {

            if (options.timeout() == null) {
                timeoutHandler = null;
            } else {
                timeoutHandler = new TimeoutHandler(requestId);
            }
            TransportResponseHandler<T> responseHandler =
                new ContextRestoreResponseHandler<>(threadPool.getThreadContext().newStoredContext(), handler);
            clientHandlers.put(requestId, new RequestHolder<>(responseHandler, connection.getNode(), action, timeoutHandler));
            if (lifecycle.stoppedOrClosed()) {
                // if we are not started the exception handling will remove the RequestHolder again and calls the handler to notify
                // the caller. It will only notify if the toStop code hasn't done the work yet.
                throw new TransportException("TransportService is closed stopped can't send request");
            }
            if (timeoutHandler != null) {
                assert options.timeout() != null;
                timeoutHandler.future = threadPool.schedule(options.timeout(), ThreadPool.Names.GENERIC, timeoutHandler);
            }
            connection.sendRequest(requestId, action, request, options); // local node optimization happens upstream
        } catch (final Exception e) {
            // usually happen either because we failed to connect to the node
            // or because we failed serializing the message
            final RequestHolder holderToNotify = clientHandlers.remove(requestId);
            // If holderToNotify == null then handler has already been taken care of.
            if (holderToNotify != null) {
                holderToNotify.cancelTimeout();
                // callback that an exception happened, but on a different thread since we don't
                // want handlers to worry about stack overflows
                final SendRequestTransportException sendRequestException = new SendRequestTransportException(node, action, e);
                threadPool.executor(ThreadPool.Names.GENERIC).execute(new AbstractRunnable() {
                    @Override
                    public void onRejection(Exception e) {
                        // if we get rejected during node shutdown we don't wanna bubble it up
                        logger.debug(
                            (Supplier<?>) () -> new ParameterizedMessage(
                                "failed to notify response handler on rejection, action: {}",
                                holderToNotify.action()),
                            e);
                    }
                    @Override
                    public void onFailure(Exception e) {
                        logger.warn(
                            (Supplier<?>) () -> new ParameterizedMessage(
                                "failed to notify response handler on exception, action: {}",
                                holderToNotify.action()),
                            e);
                    }
                    @Override
                    protected void doRun() throws Exception {
                        holderToNotify.handler().handleException(sendRequestException);
                    }
                });
            } else {
                logger.debug("Exception while sending request, handler likely already notified due to timeout", e);
            }
        }
    }

    private void sendLocalRequest(long requestId, final String action, final TransportRequest request) {
        final DirectResponseChannel channel = new DirectResponseChannel(logger, localNode, action, requestId, adapter, threadPool);
        try {
            final RequestHandlerRegistry reg = adapter.getRequestHandler(action);
            if (reg == null) {
                throw new ActionNotFoundTransportException("Action [" + action + "] not found");
            }
            final String executor = reg.getExecutor();
            if (ThreadPool.Names.SAME.equals(executor)) {
                //noinspection unchecked
                reg.processMessageReceived(request, channel);
            } else {
                threadPool.executor(executor).execute(new AbstractRunnable() {
                    @Override
                    protected void doRun() throws Exception {
                        //noinspection unchecked
                        reg.processMessageReceived(request, channel);
                    }

                    @Override
                    public boolean isForceExecution() {
                        return reg.isForceExecution();
                    }

                    @Override
                    public void onFailure(Exception e) {
                        try {
                            channel.sendResponse(e);
                        } catch (Exception inner) {
                            inner.addSuppressed(e);
                            logger.warn(
                                (Supplier<?>) () -> new ParameterizedMessage(
                                    "failed to notify channel of error message for action [{}]", action), inner);
                        }
                    }
                });
            }

        } catch (Exception e) {
            try {
                channel.sendResponse(e);
            } catch (Exception inner) {
                inner.addSuppressed(e);
                logger.warn(
                    (Supplier<?>) () -> new ParameterizedMessage(
                        "failed to notify channel of error message for action [{}]", action), inner);
            }
        }
    }

    private boolean shouldTraceAction(String action) {
        if (tracerLogInclude.length > 0) {
            if (Regex.simpleMatch(tracerLogInclude, action) == false) {
                return false;
            }
        }
        if (tracerLogExclude.length > 0) {
            return !Regex.simpleMatch(tracerLogExclude, action);
        }
        return true;
    }

    public TransportAddress[] addressesFromString(String address, int perAddressLimit) throws UnknownHostException {
        return transport.addressesFromString(address, perAddressLimit);
    }

    /**
     * Registers a new request handler
     *
     * @param action         The action the request handler is associated with
     * @param requestFactory a callable to be used construct new instances for streaming
     * @param executor       The executor the request handling will be executed on
     * @param handler        The handler itself that implements the request handling
     */
    public <Request extends TransportRequest> void registerRequestHandler(String action, Supplier<Request> requestFactory,
                                                    String executor, TransportRequestHandler<Request> handler) {
        handler = interceptor.interceptHandler(action, executor, handler);
        RequestHandlerRegistry<Request> reg = new RequestHandlerRegistry<>(
            action, requestFactory, taskManager, handler, executor, false, true);
        registerRequestHandler(reg);
    }

    /**
     * Registers a new request handler
     *
     * @param action                The action the request handler is associated with
     * @param request               The request class that will be used to construct new instances for streaming
     * @param executor              The executor the request handling will be executed on
     * @param forceExecution        Force execution on the executor queue and never reject it
     * @param canTripCircuitBreaker Check the request size and raise an exception in case the limit is breached.
     * @param handler               The handler itself that implements the request handling
     */
    public <Request extends TransportRequest> void registerRequestHandler(String action, Supplier<Request> request,
                                                                          String executor, boolean forceExecution,
                                                                          boolean canTripCircuitBreaker,
                                                                          TransportRequestHandler<Request> handler) {
        handler = interceptor.interceptHandler(action, executor, handler);
        RequestHandlerRegistry<Request> reg = new RequestHandlerRegistry<>(
            action, request, taskManager, handler, executor, forceExecution, canTripCircuitBreaker);
        registerRequestHandler(reg);
    }

    private <Request extends TransportRequest> void registerRequestHandler(RequestHandlerRegistry<Request> reg) {
        synchronized (requestHandlerMutex) {
            if (requestHandlers.containsKey(reg.getAction())) {
                throw new IllegalArgumentException("transport handlers for action " + reg.getAction() + " is already registered");
            }
            requestHandlers = MapBuilder.newMapBuilder(requestHandlers).put(reg.getAction(), reg).immutableMap();
        }
    }

    protected RequestHandlerRegistry getRequestHandler(String action) {
        return requestHandlers.get(action);
    }

    protected class Adapter implements TransportServiceAdapter {

        final MeanMetric rxMetric = new MeanMetric();
        final MeanMetric txMetric = new MeanMetric();

        @Override
        public void addBytesReceived(long size) {
            rxMetric.inc(size);
        }

        @Override
        public void addBytesSent(long size) {
            txMetric.inc(size);
        }

        @Override
        public void onRequestSent(DiscoveryNode node, long requestId, String action, TransportRequest request,
                                  TransportRequestOptions options) {
            if (traceEnabled() && shouldTraceAction(action)) {
                traceRequestSent(node, requestId, action, options);
            }
        }

        protected boolean traceEnabled() {
            return tracerLog.isTraceEnabled();
        }

        @Override
        public void onResponseSent(long requestId, String action, TransportResponse response, TransportResponseOptions options) {
            if (traceEnabled() && shouldTraceAction(action)) {
                traceResponseSent(requestId, action);
            }
        }

        @Override
        public void onResponseSent(long requestId, String action, Exception e) {
            if (traceEnabled() && shouldTraceAction(action)) {
                traceResponseSent(requestId, action, e);
            }
        }

        protected void traceResponseSent(long requestId, String action, Exception e) {
            tracerLog.trace(
                (org.apache.logging.log4j.util.Supplier<?>)
                    () -> new ParameterizedMessage("[{}][{}] sent error response", requestId, action), e);
        }

        @Override
        public void onRequestReceived(long requestId, String action) {
            try {
                blockIncomingRequestsLatch.await();
            } catch (InterruptedException e) {
                logger.trace("interrupted while waiting for incoming requests block to be removed");
            }
            if (traceEnabled() && shouldTraceAction(action)) {
                traceReceivedRequest(requestId, action);
            }
        }

        @Override
        public RequestHandlerRegistry getRequestHandler(String action) {
            return requestHandlers.get(action);
        }

        @Override
        public TransportResponseHandler onResponseReceived(final long requestId) {
            RequestHolder holder = clientHandlers.remove(requestId);

            if (holder == null) {
                checkForTimeout(requestId);
                return null;
            }
            holder.cancelTimeout();
            if (traceEnabled() && shouldTraceAction(holder.action())) {
                traceReceivedResponse(requestId, holder.node(), holder.action());
            }
            return holder.handler();
        }

        protected void checkForTimeout(long requestId) {
            // lets see if its in the timeout holder, but sync on mutex to make sure any ongoing timeout handling has finished
            final DiscoveryNode sourceNode;
            final String action;
            assert clientHandlers.get(requestId) == null;
            TimeoutInfoHolder timeoutInfoHolder = timeoutInfoHandlers.remove(requestId);
            if (timeoutInfoHolder != null) {
                long time = System.currentTimeMillis();
                logger.warn("Received response for a request that has timed out, sent [{}ms] ago, timed out [{}ms] ago, " +
                    "action [{}], node [{}], id [{}]", time - timeoutInfoHolder.sentTime(), time - timeoutInfoHolder.timeoutTime(),
                    timeoutInfoHolder.action(), timeoutInfoHolder.node(), requestId);
                action = timeoutInfoHolder.action();
                sourceNode = timeoutInfoHolder.node();
            } else {
                logger.warn("Transport response handler not found of id [{}]", requestId);
                action = null;
                sourceNode = null;
            }
            // call tracer out of lock
            if (traceEnabled() == false) {
                return;
            }
            if (action == null) {
                assert sourceNode == null;
                traceUnresolvedResponse(requestId);
            } else if (shouldTraceAction(action)) {
                traceReceivedResponse(requestId, sourceNode, action);
            }
        }

        @Override
        public void onNodeConnected(final DiscoveryNode node) {
            // capture listeners before spawning the background callback so the following pattern won't trigger a call
            // connectToNode(); connection is completed successfully
            // addConnectionListener(); this listener shouldn't be called
            final Stream<TransportConnectionListener> listenersToNotify = TransportService.this.connectionListeners.stream();
            threadPool.generic().execute(() -> listenersToNotify.forEach(listener -> listener.onNodeConnected(node)));
        }

        @Override
        public void onConnectionOpened(DiscoveryNode node) {
            // capture listeners before spawning the background callback so the following pattern won't trigger a call
            // connectToNode(); connection is completed successfully
            // addConnectionListener(); this listener shouldn't be called
            final Stream<TransportConnectionListener> listenersToNotify = TransportService.this.connectionListeners.stream();
            threadPool.generic().execute(() -> listenersToNotify.forEach(listener -> listener.onConnectionOpened(node)));
        }

        @Override
        public void onNodeDisconnected(final DiscoveryNode node) {
            try {
                threadPool.generic().execute( () -> {
                    for (final TransportConnectionListener connectionListener : connectionListeners) {
                        connectionListener.onNodeDisconnected(node);
                    }
                });
                for (Map.Entry<Long, RequestHolder> entry : clientHandlers.entrySet()) {
                    RequestHolder holder = entry.getValue();
                    if (holder.node().equals(node)) {
                        final RequestHolder holderToNotify = clientHandlers.remove(entry.getKey());
                        if (holderToNotify != null) {
                            // callback that an exception happened, but on a different thread since we don't
                            // want handlers to worry about stack overflows
                            threadPool.generic().execute(() -> holderToNotify.handler().handleException(new NodeDisconnectedException(node,
                                holderToNotify.action())));
                        }
                    }
                }
            } catch (EsRejectedExecutionException ex) {
                logger.debug("Rejected execution on NodeDisconnected", ex);
            }
        }

        protected void traceReceivedRequest(long requestId, String action) {
            tracerLog.trace("[{}][{}] received request", requestId, action);
        }

        protected void traceResponseSent(long requestId, String action) {
            tracerLog.trace("[{}][{}] sent response", requestId, action);
        }

        protected void traceReceivedResponse(long requestId, DiscoveryNode sourceNode, String action) {
            tracerLog.trace("[{}][{}] received response from [{}]", requestId, action, sourceNode);
        }

        protected void traceUnresolvedResponse(long requestId) {
            tracerLog.trace("[{}] received response but can't resolve it to a request", requestId);
        }

        protected void traceRequestSent(DiscoveryNode node, long requestId, String action, TransportRequestOptions options) {
            tracerLog.trace("[{}][{}] sent to [{}] (timeout: [{}])", requestId, action, node, options.timeout());
        }

    }

    class TimeoutHandler implements Runnable {

        private final long requestId;

        private final long sentTime = System.currentTimeMillis();

        volatile ScheduledFuture future;

        TimeoutHandler(long requestId) {
            this.requestId = requestId;
        }

        @Override
        public void run() {
            // we get first to make sure we only add the TimeoutInfoHandler if needed.
            final RequestHolder holder = clientHandlers.get(requestId);
            if (holder != null) {
                // add it to the timeout information holder, in case we are going to get a response later
                long timeoutTime = System.currentTimeMillis();
                timeoutInfoHandlers.put(requestId, new TimeoutInfoHolder(holder.node(), holder.action(), sentTime, timeoutTime));
                // now that we have the information visible via timeoutInfoHandlers, we try to remove the request id
                final RequestHolder removedHolder = clientHandlers.remove(requestId);
                if (removedHolder != null) {
                    assert removedHolder == holder : "two different holder instances for request [" + requestId + "]";
                    removedHolder.handler().handleException(
                        new ReceiveTimeoutTransportException(holder.node(), holder.action(),
                            "request_id [" + requestId + "] timed out after [" + (timeoutTime - sentTime) + "ms]"));
                } else {
                    // response was processed, remove timeout info.
                    timeoutInfoHandlers.remove(requestId);
                }
            }
        }

        /**
         * cancels timeout handling. this is a best effort only to avoid running it. remove the requestId from {@link #clientHandlers}
         * to make sure this doesn't run.
         */
        public void cancel() {
            assert clientHandlers.get(requestId) == null :
                "cancel must be called after the requestId [" + requestId + "] has been removed from clientHandlers";
            FutureUtils.cancel(future);
        }
    }

    static class TimeoutInfoHolder {

        private final DiscoveryNode node;
        private final String action;
        private final long sentTime;
        private final long timeoutTime;

        TimeoutInfoHolder(DiscoveryNode node, String action, long sentTime, long timeoutTime) {
            this.node = node;
            this.action = action;
            this.sentTime = sentTime;
            this.timeoutTime = timeoutTime;
        }

        public DiscoveryNode node() {
            return node;
        }

        public String action() {
            return action;
        }

        public long sentTime() {
            return sentTime;
        }

        public long timeoutTime() {
            return timeoutTime;
        }
    }

    static class RequestHolder<T extends TransportResponse> {

        private final TransportResponseHandler<T> handler;

        private final DiscoveryNode node;

        private final String action;

        private final TimeoutHandler timeoutHandler;

        RequestHolder(TransportResponseHandler<T> handler, DiscoveryNode node, String action, TimeoutHandler timeoutHandler) {
            this.handler = handler;
            this.node = node;
            this.action = action;
            this.timeoutHandler = timeoutHandler;
        }

        public TransportResponseHandler<T> handler() {
            return handler;
        }

        public DiscoveryNode node() {
            return this.node;
        }

        public String action() {
            return this.action;
        }

        public void cancelTimeout() {
            if (timeoutHandler != null) {
                timeoutHandler.cancel();
            }
        }
    }

    /**
     * This handler wrapper ensures that the response thread executes with the correct thread context. Before any of the4 handle methods
     * are invoked we restore the context.
     */
    private static final class ContextRestoreResponseHandler<T extends TransportResponse> implements TransportResponseHandler<T> {

        private final TransportResponseHandler<T> delegate;
        private final ThreadContext.StoredContext threadContext;

        private ContextRestoreResponseHandler(ThreadContext.StoredContext threadContext, TransportResponseHandler<T> delegate) {
            this.delegate = delegate;
            this.threadContext = threadContext;
        }

        @Override
        public T newInstance() {
            return delegate.newInstance();
        }

        @Override
        public void handleResponse(T response) {
            threadContext.restore();
            delegate.handleResponse(response);
        }

        @Override
        public void handleException(TransportException exp) {
            threadContext.restore();
            delegate.handleException(exp);
        }

        @Override
        public String executor() {
            return delegate.executor();
        }

        @Override
        public String toString() {
            return getClass().getName() + "/" + delegate.toString();
        }

    }

    static class DirectResponseChannel implements TransportChannel {
        final Logger logger;
        final DiscoveryNode localNode;
        private final String action;
        private final long requestId;
        final TransportServiceAdapter adapter;
        final ThreadPool threadPool;

        public DirectResponseChannel(Logger logger, DiscoveryNode localNode, String action, long requestId,
                                     TransportServiceAdapter adapter, ThreadPool threadPool) {
            this.logger = logger;
            this.localNode = localNode;
            this.action = action;
            this.requestId = requestId;
            this.adapter = adapter;
            this.threadPool = threadPool;
        }

        @Override
        public String action() {
            return action;
        }

        @Override
        public String getProfileName() {
            return DIRECT_RESPONSE_PROFILE;
        }

        @Override
        public void sendResponse(TransportResponse response) throws IOException {
            sendResponse(response, TransportResponseOptions.EMPTY);
        }

        @Override
        public void sendResponse(final TransportResponse response, TransportResponseOptions options) throws IOException {
            final TransportResponseHandler handler = adapter.onResponseReceived(requestId);
            // ignore if its null, the adapter logs it
            if (handler != null) {
                final String executor = handler.executor();
                if (ThreadPool.Names.SAME.equals(executor)) {
                    processResponse(handler, response);
                } else {
                    threadPool.executor(executor).execute(new Runnable() {
                        @SuppressWarnings({"unchecked"})
                        @Override
                        public void run() {
                            processResponse(handler, response);
                        }
                    });
                }
            }
        }

        @SuppressWarnings("unchecked")
        protected void processResponse(TransportResponseHandler handler, TransportResponse response) {
            try {
                handler.handleResponse(response);
            } catch (Exception e) {
                processException(handler, wrapInRemote(new ResponseHandlerFailureTransportException(e)));
            }
        }

        @Override
        public void sendResponse(Exception exception) throws IOException {
            final TransportResponseHandler handler = adapter.onResponseReceived(requestId);
            // ignore if its null, the adapter logs it
            if (handler != null) {
                final RemoteTransportException rtx = wrapInRemote(exception);
                final String executor = handler.executor();
                if (ThreadPool.Names.SAME.equals(executor)) {
                    processException(handler, rtx);
                } else {
                    threadPool.executor(handler.executor()).execute(new Runnable() {
                        @SuppressWarnings({"unchecked"})
                        @Override
                        public void run() {
                            processException(handler, rtx);
                        }
                    });
                }
            }
        }

        protected RemoteTransportException wrapInRemote(Exception e) {
            if (e instanceof RemoteTransportException) {
                return (RemoteTransportException) e;
            }
            return new RemoteTransportException(localNode.getName(), localNode.getAddress(), action, e);
        }

        protected void processException(final TransportResponseHandler handler, final RemoteTransportException rtx) {
            try {
                handler.handleException(rtx);
            } catch (Exception e) {
                logger.error(
                    (Supplier<?>) () -> new ParameterizedMessage(
                        "failed to handle exception for action [{}], handler [{}]", action, handler), e);
            }
        }

        @Override
        public long getRequestId() {
            return requestId;
        }

        @Override
        public String getChannelType() {
            return "direct";
        }
    }

<<<<<<< HEAD
    /**
     * Returns the internal thread pool
     */
    public ThreadPool getThreadPool() {
        return threadPool;
=======
    private boolean isLocalNode(DiscoveryNode discoveryNode) {
        return Objects.requireNonNull(discoveryNode, "discovery node must not be null").equals(localNode);
>>>>>>> 0c7fc229
    }
}<|MERGE_RESOLUTION|>--- conflicted
+++ resolved
@@ -164,19 +164,7 @@
         }
     }
 
-    /**
-     * Returns the local node representation
-     */
-<<<<<<< HEAD
-    public void setLocalNode(DiscoveryNode localNode) {
-        this.localNode = localNode;
-    }
-
-    // for testing
-    protected DiscoveryNode getLocalNode() {
-=======
     public DiscoveryNode getLocalNode() {
->>>>>>> 0c7fc229
         return localNode;
     }
 
@@ -1163,15 +1151,14 @@
         }
     }
 
-<<<<<<< HEAD
     /**
      * Returns the internal thread pool
      */
     public ThreadPool getThreadPool() {
         return threadPool;
-=======
+    }
+
     private boolean isLocalNode(DiscoveryNode discoveryNode) {
         return Objects.requireNonNull(discoveryNode, "discovery node must not be null").equals(localNode);
->>>>>>> 0c7fc229
     }
 }
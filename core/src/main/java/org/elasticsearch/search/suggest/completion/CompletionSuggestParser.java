/*
 * Licensed to Elasticsearch under one or more contributor
 * license agreements. See the NOTICE file distributed with
 * this work for additional information regarding copyright
 * ownership. Elasticsearch licenses this file to you under
 * the Apache License, Version 2.0 (the "License"); you may
 * not use this file except in compliance with the License.
 * You may obtain a copy of the License at
 *
 *    http://www.apache.org/licenses/LICENSE-2.0
 *
 * Unless required by applicable law or agreed to in writing,
 * software distributed under the License is distributed on an
 * "AS IS" BASIS, WITHOUT WARRANTIES OR CONDITIONS OF ANY
 * KIND, either express or implied.  See the License for the
 * specific language governing permissions and limitations
 * under the License.
 */
package org.elasticsearch.search.suggest.completion;

import org.apache.lucene.analysis.Analyzer;
import org.elasticsearch.ElasticsearchException;
import org.elasticsearch.common.bytes.BytesReference;
import org.elasticsearch.common.unit.Fuzziness;
import org.elasticsearch.common.xcontent.ObjectParser;
import org.elasticsearch.common.xcontent.XContentBuilder;
import org.elasticsearch.common.xcontent.XContentFactory;
import org.elasticsearch.common.xcontent.XContentParser;
import org.elasticsearch.index.mapper.MappedFieldType;
import org.elasticsearch.index.mapper.MapperService;
import org.elasticsearch.index.mapper.core.CompletionFieldMapper;
import org.elasticsearch.index.query.QueryShardContext;
import org.elasticsearch.index.query.RegexpFlag;
import org.elasticsearch.search.suggest.SuggestContextParser;
import org.elasticsearch.search.suggest.SuggestUtils.Fields;
import org.elasticsearch.search.suggest.SuggestionSearchContext;
import org.elasticsearch.search.suggest.completion.CompletionSuggestionBuilder.FuzzyOptionsBuilder;
import org.elasticsearch.search.suggest.completion.CompletionSuggestionBuilder.RegexOptionsBuilder;
import org.elasticsearch.search.suggest.completion.context.ContextMapping;
import org.elasticsearch.search.suggest.completion.context.ContextMappings;

import java.io.IOException;
import java.util.Collections;
import java.util.HashMap;
import java.util.List;
import java.util.Map;

/**
 * Parses query options for {@link CompletionSuggester}
 *
 * Acceptable input:
 * {
 *     "field" : STRING
 *     "size" : INT
 *     "fuzzy" : BOOLEAN | FUZZY_OBJECT
 *     "contexts" : QUERY_CONTEXTS
 *     "regex" : REGEX_OBJECT
 * }
 *
 * FUZZY_OBJECT : {
 *     "edit_distance" : STRING | INT
 *     "transpositions" : BOOLEAN
 *     "min_length" : INT
 *     "prefix_length" : INT
 *     "unicode_aware" : BOOLEAN
 *     "max_determinized_states" : INT
 * }
 *
 * REGEX_OBJECT: {
 *     "flags" : REGEX_FLAGS
 *     "max_determinized_states" : INT
 * }
 *
 * see {@link RegexpFlag} for REGEX_FLAGS
 */
public class CompletionSuggestParser implements SuggestContextParser {

    private static ObjectParser<CompletionSuggestionContext, ContextAndSuggest> TLP_PARSER = new ObjectParser<>(CompletionSuggestionBuilder.SUGGESTION_NAME, null);
    private static ObjectParser<CompletionSuggestionBuilder.RegexOptionsBuilder, ContextAndSuggest> REGEXP_PARSER = new ObjectParser<>(RegexOptionsBuilder.REGEX_OPTIONS.getPreferredName(), CompletionSuggestionBuilder.RegexOptionsBuilder::new);
    private static ObjectParser<CompletionSuggestionBuilder.FuzzyOptionsBuilder, ContextAndSuggest> FUZZY_PARSER = new ObjectParser<>(FuzzyOptionsBuilder.FUZZY_OPTIONS.getPreferredName(), CompletionSuggestionBuilder.FuzzyOptionsBuilder::new);
    static {
        FUZZY_PARSER.declareInt(CompletionSuggestionBuilder.FuzzyOptionsBuilder::setFuzzyMinLength, FuzzyOptionsBuilder.MIN_LENGTH_FIELD);
        FUZZY_PARSER.declareInt(CompletionSuggestionBuilder.FuzzyOptionsBuilder::setMaxDeterminizedStates, FuzzyOptionsBuilder.MAX_DETERMINIZED_STATES_FIELD);
        FUZZY_PARSER.declareBoolean(CompletionSuggestionBuilder.FuzzyOptionsBuilder::setUnicodeAware, FuzzyOptionsBuilder.UNICODE_AWARE_FIELD);
        FUZZY_PARSER.declareInt(CompletionSuggestionBuilder.FuzzyOptionsBuilder::setFuzzyPrefixLength, FuzzyOptionsBuilder.PREFIX_LENGTH_FIELD);
        FUZZY_PARSER.declareBoolean(CompletionSuggestionBuilder.FuzzyOptionsBuilder::setTranspositions, FuzzyOptionsBuilder.TRANSPOSITION_FIELD);
        FUZZY_PARSER.declareValue((a, b) -> {
            try {
                a.setFuzziness(Fuzziness.parse(b).asDistance());
            } catch (IOException e) {
                throw new ElasticsearchException(e);
            }
        }, Fuzziness.FIELD);
        REGEXP_PARSER.declareInt(CompletionSuggestionBuilder.RegexOptionsBuilder::setMaxDeterminizedStates, RegexOptionsBuilder.MAX_DETERMINIZED_STATES);
        REGEXP_PARSER.declareStringOrNull(CompletionSuggestionBuilder.RegexOptionsBuilder::setFlags, RegexOptionsBuilder.FLAGS_VALUE);

        TLP_PARSER.declareStringArray(CompletionSuggestionContext::setPayloadFields, CompletionSuggestionBuilder.PAYLOAD_FIELD);
        TLP_PARSER.declareObjectOrDefault(CompletionSuggestionContext::setFuzzyOptionsBuilder, FUZZY_PARSER, CompletionSuggestionBuilder.FuzzyOptionsBuilder::new, FuzzyOptionsBuilder.FUZZY_OPTIONS);
        TLP_PARSER.declareObject(CompletionSuggestionContext::setRegexOptionsBuilder, REGEXP_PARSER, RegexOptionsBuilder.REGEX_OPTIONS);
        TLP_PARSER.declareString(SuggestionSearchContext.SuggestionContext::setField, Fields.FIELD);
        TLP_PARSER.declareField((p, v, c) -> {
            String analyzerName = p.text();
            Analyzer analyzer = c.mapperService.analysisService().analyzer(analyzerName);
            if (analyzer == null) {
                throw new IllegalArgumentException("Analyzer [" + analyzerName + "] doesn't exists");
            }
            v.setAnalyzer(analyzer);
        }, Fields.ANALYZER, ObjectParser.ValueType.STRING);
        TLP_PARSER.declareInt(SuggestionSearchContext.SuggestionContext::setSize, Fields.SIZE);
        TLP_PARSER.declareInt(SuggestionSearchContext.SuggestionContext::setShardSize, Fields.SHARD_SIZE);
        TLP_PARSER.declareField((p, v, c) -> {
            // Copy the current structure. We will parse, once the mapping is provided
            XContentBuilder builder = XContentFactory.contentBuilder(p.contentType());
            builder.copyCurrentStructure(p);
            BytesReference bytes = builder.bytes();
            c.contextParser = XContentFactory.xContent(bytes).createParser(bytes);
            p.skipChildren();
        }, CompletionSuggestionBuilder.CONTEXTS_FIELD, ObjectParser.ValueType.OBJECT); // context is deprecated
    }

    private static class ContextAndSuggest {
        XContentParser contextParser;
        final MapperService mapperService;

        ContextAndSuggest(MapperService mapperService) {
            this.mapperService = mapperService;
        }
    }

    private final CompletionSuggester completionSuggester;

    public CompletionSuggestParser(CompletionSuggester completionSuggester) {
        this.completionSuggester = completionSuggester;
    }

    @Override
    public SuggestionSearchContext.SuggestionContext parse(XContentParser parser,  QueryShardContext shardContext) throws IOException {
        MapperService mapperService = shardContext.getMapperService();
<<<<<<< HEAD
        final CompletionSuggestionContext suggestion = new CompletionSuggestionContext(completionSuggester, mapperService);
=======
        final CompletionSuggestionContext suggestion = new CompletionSuggestionContext(shardContext);
>>>>>>> bbeb09ea
        final ContextAndSuggest contextAndSuggest = new ContextAndSuggest(mapperService);
        TLP_PARSER.parse(parser, suggestion, contextAndSuggest);
        final XContentParser contextParser = contextAndSuggest.contextParser;
        MappedFieldType mappedFieldType = mapperService.fullName(suggestion.getField());
        if (mappedFieldType == null) {
            throw new ElasticsearchException("Field [" + suggestion.getField() + "] is not a completion suggest field");
        } else if (mappedFieldType instanceof CompletionFieldMapper.CompletionFieldType) {
            CompletionFieldMapper.CompletionFieldType type = (CompletionFieldMapper.CompletionFieldType) mappedFieldType;
            if (type.hasContextMappings() == false && contextParser != null) {
                throw new IllegalArgumentException("suggester [" + type.name() + "] doesn't expect any context");
            }
            Map<String, List<ContextMapping.QueryContext>> queryContexts = Collections.emptyMap();
            if (type.hasContextMappings() && contextParser != null) {
                ContextMappings contextMappings = type.getContextMappings();
                contextParser.nextToken();
                queryContexts = new HashMap<>(contextMappings.size());
                assert contextParser.currentToken() == XContentParser.Token.START_OBJECT;
                XContentParser.Token currentToken;
                String currentFieldName;
                while ((currentToken = contextParser.nextToken()) != XContentParser.Token.END_OBJECT) {
                    if (currentToken == XContentParser.Token.FIELD_NAME) {
                        currentFieldName = contextParser.currentName();
                        final ContextMapping mapping = contextMappings.get(currentFieldName);
                        queryContexts.put(currentFieldName, mapping.parseQueryContext(contextParser));
                    }
                }
                contextParser.close();
            }
            suggestion.setFieldType(type);
            suggestion.setQueryContexts(queryContexts);
            return suggestion;
        } else {
            throw new IllegalArgumentException("Field [" + suggestion.getField() + "] is not a completion suggest field");
        }
    }



}<|MERGE_RESOLUTION|>--- conflicted
+++ resolved
@@ -136,11 +136,7 @@
     @Override
     public SuggestionSearchContext.SuggestionContext parse(XContentParser parser,  QueryShardContext shardContext) throws IOException {
         MapperService mapperService = shardContext.getMapperService();
-<<<<<<< HEAD
-        final CompletionSuggestionContext suggestion = new CompletionSuggestionContext(completionSuggester, mapperService);
-=======
         final CompletionSuggestionContext suggestion = new CompletionSuggestionContext(shardContext);
->>>>>>> bbeb09ea
         final ContextAndSuggest contextAndSuggest = new ContextAndSuggest(mapperService);
         TLP_PARSER.parse(parser, suggestion, contextAndSuggest);
         final XContentParser contextParser = contextAndSuggest.contextParser;

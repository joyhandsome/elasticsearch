/*
 * Licensed to Elasticsearch under one or more contributor
 * license agreements. See the NOTICE file distributed with
 * this work for additional information regarding copyright
 * ownership. Elasticsearch licenses this file to you under
 * the Apache License, Version 2.0 (the "License"); you may
 * not use this file except in compliance with the License.
 * You may obtain a copy of the License at
 *
 *    http://www.apache.org/licenses/LICENSE-2.0
 *
 * Unless required by applicable law or agreed to in writing,
 * software distributed under the License is distributed on an
 * "AS IS" BASIS, WITHOUT WARRANTIES OR CONDITIONS OF ANY
 * KIND, either express or implied.  See the License for the
 * specific language governing permissions and limitations
 * under the License.
 */

package org.elasticsearch.client;

import org.elasticsearch.action.admin.cluster.node.tasks.cancel.CancelTasksRequest;
import org.elasticsearch.action.admin.cluster.node.tasks.cancel.CancelTasksResponse;
import org.elasticsearch.action.admin.cluster.node.tasks.list.ListTasksRequest;
import org.elasticsearch.action.admin.cluster.node.tasks.list.ListTasksResponse;
import org.elasticsearch.action.admin.cluster.node.tasks.list.TaskGroup;
import org.elasticsearch.action.bulk.BulkRequest;
import org.elasticsearch.action.index.IndexRequest;
import org.elasticsearch.action.support.WriteRequest.RefreshPolicy;
import org.elasticsearch.client.tasks.GetTaskRequest;
import org.elasticsearch.client.tasks.GetTaskResponse;
import org.elasticsearch.common.settings.Settings;
import org.elasticsearch.common.xcontent.XContentType;
import org.elasticsearch.rest.RestStatus;
import org.elasticsearch.tasks.TaskId;
import org.elasticsearch.tasks.TaskInfo;

import java.io.IOException;
import java.util.Collections;
import java.util.Map;
import java.util.Optional;

import static java.util.Collections.emptyList;
import static org.hamcrest.Matchers.equalTo;
import static org.hamcrest.Matchers.greaterThanOrEqualTo;
import static org.hamcrest.Matchers.notNullValue;

public class TasksIT extends ESRestHighLevelClientTestCase {

    public void testListTasks() throws IOException {
        ListTasksRequest request = new ListTasksRequest();
        ListTasksResponse response = execute(request, highLevelClient().tasks()::list, highLevelClient().tasks()::listAsync);

        assertThat(response, notNullValue());
        assertThat(response.getNodeFailures(), equalTo(emptyList()));
        assertThat(response.getTaskFailures(), equalTo(emptyList()));
        // It's possible that there are other tasks except 'cluster:monitor/tasks/lists[n]' and 'action":"cluster:monitor/tasks/lists'
        assertThat(response.getTasks().size(), greaterThanOrEqualTo(2));
        boolean listTasksFound = false;
        for (TaskGroup taskGroup : response.getTaskGroups()) {
            TaskInfo parent = taskGroup.getTaskInfo();
            if ("cluster:monitor/tasks/lists".equals(parent.getAction())) {
                assertThat(taskGroup.getChildTasks().size(), equalTo(1));
                TaskGroup childGroup = taskGroup.getChildTasks().iterator().next();
                assertThat(childGroup.getChildTasks().isEmpty(), equalTo(true));
                TaskInfo child = childGroup.getTaskInfo();
                assertThat(child.getAction(), equalTo("cluster:monitor/tasks/lists[n]"));
                assertThat(child.getParentTaskId(), equalTo(parent.getTaskId()));
                listTasksFound = true;
            }
        }
        assertTrue("List tasks were not found", listTasksFound);
    }

    public void testGetValidTask() throws Exception {

        // Run a Reindex to create a task

        final String sourceIndex = "source1";
        final String destinationIndex = "dest";
        Settings settings = Settings.builder().put("number_of_shards", 1).put("number_of_replicas", 0).build();
        createIndex(sourceIndex, settings);
        createIndex(destinationIndex, settings);
        BulkRequest bulkRequest = new BulkRequest()
                .add(new IndexRequest(sourceIndex).id("1").source(Collections.singletonMap("foo", "bar"), XContentType.JSON))
                .add(new IndexRequest(sourceIndex).id("2").source(Collections.singletonMap("foo2", "bar2"), XContentType.JSON))
                .setRefreshPolicy(RefreshPolicy.IMMEDIATE);
        assertEquals(RestStatus.OK, highLevelClient().bulk(bulkRequest, RequestOptions.DEFAULT).status());

        // (need to use low level client because currently high level client
        // doesn't support async return of task id - needs
        // https://github.com/elastic/elasticsearch/pull/35202 )
        RestClient lowClient = highLevelClient().getLowLevelClient();
        Request request = new Request("POST", "_reindex");
        request.addParameter("wait_for_completion", "false");
        request.setJsonEntity("{" + "  \"source\": {\n" + "    \"index\": \"source1\"\n" + "  },\n" + "  \"dest\": {\n"
                + "    \"index\": \"dest\"\n" + "  }" + "}");
        Response response = lowClient.performRequest(request);
        Map<String, Object> map = entityAsMap(response);
        Object taskId = map.get("task");
        assertNotNull(taskId);

        TaskId childTaskId = new TaskId(taskId.toString());
        GetTaskRequest gtr = new GetTaskRequest(childTaskId.getNodeId(), childTaskId.getId());
        gtr.setWaitForCompletion(randomBoolean());
        Optional<GetTaskResponse> getTaskResponse = execute(gtr, highLevelClient().tasks()::get, highLevelClient().tasks()::getAsync);
        assertTrue(getTaskResponse.isPresent());
        GetTaskResponse taskResponse = getTaskResponse.get();
        if (gtr.getWaitForCompletion()) {
            assertTrue(taskResponse.isCompleted());
        }
        TaskInfo info = taskResponse.getTaskInfo();
        assertTrue(info.isCancellable());
<<<<<<< HEAD
        // TODO: Name change
        assertEquals("persistent reindex", info.getDescription());
        assertEquals("reindex/job[c]", info.getAction());
=======
        assertEquals("reindex from [source1] to [dest]", info.getDescription());
        assertEquals("indices:data/write/reindex", info.getAction());
>>>>>>> 63f835de
        if (taskResponse.isCompleted() == false) {
            assertBusy(ReindexIT.checkCompletionStatus(client(), taskId.toString()));
        }
    }

    public void testGetInvalidTask() throws IOException {
        // Check 404s are returned as empty Optionals
        GetTaskRequest gtr = new GetTaskRequest("doesNotExistNodeName", 123);
        Optional<GetTaskResponse> getTaskResponse = execute(gtr, highLevelClient().tasks()::get, highLevelClient().tasks()::getAsync);
        assertFalse(getTaskResponse.isPresent());
    }

    public void testCancelTasks() throws IOException {
        ListTasksRequest listRequest = new ListTasksRequest();
        ListTasksResponse listResponse = execute(
            listRequest,
            highLevelClient().tasks()::list,
            highLevelClient().tasks()::listAsync
        );
        // in this case, probably no task will actually be cancelled.
        // this is ok, that case is covered in TasksIT.testTasksCancellation
        TaskInfo firstTask = listResponse.getTasks().get(0);
        String node = listResponse.getPerNodeTasks().keySet().iterator().next();

        CancelTasksRequest cancelTasksRequest = new CancelTasksRequest();
        cancelTasksRequest.setTaskId(new TaskId(node, firstTask.getId()));
        cancelTasksRequest.setReason("testreason");
        CancelTasksResponse response = execute(cancelTasksRequest,
            highLevelClient().tasks()::cancel,
            highLevelClient().tasks()::cancelAsync);
        // Since the task may or may not have been cancelled, assert that we received a response only
        // The actual testing of task cancellation is covered by TasksIT.testTasksCancellation
        assertThat(response, notNullValue());
    }
}<|MERGE_RESOLUTION|>--- conflicted
+++ resolved
@@ -111,14 +111,9 @@
         }
         TaskInfo info = taskResponse.getTaskInfo();
         assertTrue(info.isCancellable());
-<<<<<<< HEAD
         // TODO: Name change
         assertEquals("persistent reindex", info.getDescription());
         assertEquals("reindex/job[c]", info.getAction());
-=======
-        assertEquals("reindex from [source1] to [dest]", info.getDescription());
-        assertEquals("indices:data/write/reindex", info.getAction());
->>>>>>> 63f835de
         if (taskResponse.isCompleted() == false) {
             assertBusy(ReindexIT.checkCompletionStatus(client(), taskId.toString()));
         }

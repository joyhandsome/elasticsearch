/*
 * Licensed to Elasticsearch under one or more contributor
 * license agreements. See the NOTICE file distributed with
 * this work for additional information regarding copyright
 * ownership. Elasticsearch licenses this file to you under
 * the Apache License, Version 2.0 (the "License"); you may
 * not use this file except in compliance with the License.
 * You may obtain a copy of the License at
 *
 *    http://www.apache.org/licenses/LICENSE-2.0
 *
 * Unless required by applicable law or agreed to in writing,
 * software distributed under the License is distributed on an
 * "AS IS" BASIS, WITHOUT WARRANTIES OR CONDITIONS OF ANY
 * KIND, either express or implied.  See the License for the
 * specific language governing permissions and limitations
 * under the License.
 */
package org.elasticsearch.index;

import org.apache.logging.log4j.Logger;
import org.apache.lucene.index.MergePolicy;
import org.elasticsearch.Version;
import org.elasticsearch.cluster.metadata.IndexMetaData;
import org.elasticsearch.common.logging.Loggers;
import org.elasticsearch.common.settings.IndexScopedSettings;
import org.elasticsearch.common.settings.Setting;
import org.elasticsearch.common.settings.Setting.Property;
import org.elasticsearch.common.settings.Settings;
import org.elasticsearch.common.unit.ByteSizeUnit;
import org.elasticsearch.common.unit.ByteSizeValue;
import org.elasticsearch.common.unit.TimeValue;
import org.elasticsearch.index.mapper.AllFieldMapper;
import org.elasticsearch.index.translog.Translog;
import org.elasticsearch.ingest.IngestService;
import org.elasticsearch.node.Node;

import java.util.Collections;
import java.util.List;
import java.util.Locale;
import java.util.concurrent.TimeUnit;
import java.util.function.Consumer;
import java.util.function.Function;

/**
 * This class encapsulates all index level settings and handles settings updates.
 * It's created per index and available to all index level classes and allows them to retrieve
 * the latest updated settings instance. Classes that need to listen to settings updates can register
 * a settings consumer at index creation via {@link IndexModule#addSettingsUpdateConsumer(Setting, Consumer)} that will
 * be called for each settings update.
 */
public final class IndexSettings {
    public static final String DEFAULT_FIELD_SETTING_KEY = "index.query.default_field";
    public static final Setting<List<String>> DEFAULT_FIELD_SETTING;
    static {
        Function<Settings, List<String>> defValue = settings -> {
            final String defaultField;
            if (settings.getAsVersion(IndexMetaData.SETTING_VERSION_CREATED, null) != null &&
                    Version.indexCreated(settings).before(Version.V_6_0_0_alpha1)) {
                defaultField = AllFieldMapper.NAME;
            } else {
                defaultField = "*";
            }
            return Collections.singletonList(defaultField);
        };
        DEFAULT_FIELD_SETTING = Setting.listSetting(DEFAULT_FIELD_SETTING_KEY, defValue, Function.identity(), Property.IndexScope, Property.Dynamic);
    }
    public static final Setting<Boolean> QUERY_STRING_LENIENT_SETTING =
        Setting.boolSetting("index.query_string.lenient", false, Property.IndexScope);
    public static final Setting<Boolean> QUERY_STRING_ANALYZE_WILDCARD =
        Setting.boolSetting("indices.query.query_string.analyze_wildcard", false, Property.NodeScope);
    public static final Setting<Boolean> QUERY_STRING_ALLOW_LEADING_WILDCARD =
        Setting.boolSetting("indices.query.query_string.allowLeadingWildcard", true, Property.NodeScope);
    public static final Setting<Boolean> ALLOW_UNMAPPED =
        Setting.boolSetting("index.query.parse.allow_unmapped_fields", true, Property.IndexScope);
    public static final Setting<TimeValue> INDEX_TRANSLOG_SYNC_INTERVAL_SETTING =
        Setting.timeSetting("index.translog.sync_interval", TimeValue.timeValueSeconds(5), TimeValue.timeValueMillis(100),
            Property.IndexScope);
    public static final Setting<Translog.Durability> INDEX_TRANSLOG_DURABILITY_SETTING =
        new Setting<>("index.translog.durability", Translog.Durability.REQUEST.name(),
            (value) -> Translog.Durability.valueOf(value.toUpperCase(Locale.ROOT)), Property.Dynamic, Property.IndexScope);
    public static final Setting<Boolean> INDEX_WARMER_ENABLED_SETTING =
        Setting.boolSetting("index.warmer.enabled", true, Property.Dynamic, Property.IndexScope);
    @Deprecated
    public static final Setting<Boolean> INDEX_TTL_DISABLE_PURGE_SETTING =
        Setting.boolSetting("index.ttl.disable_purge", false, Property.Dynamic, Property.IndexScope, Property.Deprecated);
    public static final Setting<String> INDEX_CHECK_ON_STARTUP = new Setting<>("index.shard.check_on_startup", "false", (s) -> {
        switch(s) {
            case "false":
            case "true":
            case "fix":
            case "checksum":
                return s;
            default:
                throw new IllegalArgumentException("unknown value for [index.shard.check_on_startup] must be one of [true, false, fix, checksum] but was: " + s);
        }
    }, Property.IndexScope);

    /**
     * Index setting describing the maximum value of from + size on a query.
     * The Default maximum value of from + size on a query is 10,000. This was chosen as
     * a conservative default as it is sure to not cause trouble. Users can
     * certainly profile their cluster and decide to set it to 100,000
     * safely. 1,000,000 is probably way to high for any cluster to set
     * safely.
     */
    public static final Setting<Integer> MAX_RESULT_WINDOW_SETTING =
        Setting.intSetting("index.max_result_window", 10000, 1, Property.Dynamic, Property.IndexScope);

    /**
     * Index setting describing the maximum value of allowed `script_fields`that can be retrieved
     * per search request. The default maximum of 32 is defensive for the reason that retrieving
     * script fields is a costly operation.
     */
    public static final Setting<Integer> MAX_SCRIPT_FIELDS_SETTING =
        Setting.intSetting("index.max_script_fields", 32, 0, Property.Dynamic, Property.IndexScope);

    /**
     * Index setting describing the maximum value of from + size on an individual inner hit definition or
     * top hits aggregation. The default maximum of 100 is defensive for the reason that the number of inner hit responses
     * and number of top hits buckets returned is unbounded. Profile your cluster when increasing this setting.
     */
    public static final Setting<Integer> MAX_INNER_RESULT_WINDOW_SETTING =
        Setting.intSetting("index.max_inner_result_window", 100, 1, Property.Dynamic, Property.IndexScope);


    /**
     * A setting describing the maximum number of characters that will be analyzed for a highlight request.
     * This setting is only applicable when highlighting is requested on a text that was indexed without
     * offsets or term vectors.
     * This setting is defensive as for highlighting larger texts, indexing with offsets or term vectors is recommended.
     * For 6.x the default value is not set or equals to -1.
     */
    public static final Setting<Integer> MAX_ANALYZED_OFFSET_SETTING =
        Setting.intSetting("index.highlight.max_analyzed_offset", -1, -1, Property.Dynamic, Property.IndexScope);


    /**
     * Index setting describing the maximum number of terms that can be used in Terms Query.
     * The default maximum of 65536 terms is defensive, as extra processing and memory is involved
     * for each additional term, and a large number of terms degrade the cluster performance.
     */
    public static final Setting<Integer> MAX_TERMS_COUNT_SETTING =
        Setting.intSetting("index.max_terms_count", 65536, 1, Property.Dynamic, Property.IndexScope);

    /**
     * Index setting describing for NGramTokenizer and NGramTokenFilter
     * the maximum difference between
     * max_gram (maximum length of characters in a gram) and
     * min_gram (minimum length of characters in a gram).
     * The default value is 1 as this is default difference in NGramTokenizer,
     * and is defensive as it prevents generating too many index terms.
     */
    public static final Setting<Integer> MAX_NGRAM_DIFF_SETTING =
        Setting.intSetting("index.max_ngram_diff", 1, 0, Property.Dynamic, Property.IndexScope);

    /**
     * Index setting describing for ShingleTokenFilter
     * the maximum difference between
     * max_shingle_size and min_shingle_size.
     * The default value is 3 is defensive as it prevents generating too many tokens.
     */
    public static final Setting<Integer> MAX_SHINGLE_DIFF_SETTING =
        Setting.intSetting("index.max_shingle_diff", 3, 0, Property.Dynamic, Property.IndexScope);

    /**
     * Index setting describing the maximum value of allowed `docvalue_fields`that can be retrieved
     * per search request. The default maximum of 100 is defensive for the reason that retrieving
     * doc values might incur a per-field per-document seek.
     */
    public static final Setting<Integer> MAX_DOCVALUE_FIELDS_SEARCH_SETTING =
        Setting.intSetting("index.max_docvalue_fields_search", 100, 0, Property.Dynamic, Property.IndexScope);
    /**
     * Index setting describing the maximum size of the rescore window. Defaults to {@link #MAX_RESULT_WINDOW_SETTING}
     * because they both do the same thing: control the size of the heap of hits.
     */
    public static final Setting<Integer> MAX_RESCORE_WINDOW_SETTING =
            Setting.intSetting("index.max_rescore_window", MAX_RESULT_WINDOW_SETTING, 1, Property.Dynamic, Property.IndexScope);
    /**
     * Index setting describing the maximum number of filters clauses that can be used
     * in an adjacency_matrix aggregation. The max number of buckets produced by
     * N filters is (N*N)/2 so a limit of 100 filters is imposed by default.
     */
    public static final Setting<Integer> MAX_ADJACENCY_MATRIX_FILTERS_SETTING =
        Setting.intSetting("index.max_adjacency_matrix_filters", 100, 2, Property.Dynamic, Property.IndexScope);
    public static final TimeValue DEFAULT_REFRESH_INTERVAL = new TimeValue(1, TimeUnit.SECONDS);
    public static final Setting<TimeValue> INDEX_REFRESH_INTERVAL_SETTING =
        Setting.timeSetting("index.refresh_interval", DEFAULT_REFRESH_INTERVAL, new TimeValue(-1, TimeUnit.MILLISECONDS),
            Property.Dynamic, Property.IndexScope);
    public static final Setting<ByteSizeValue> INDEX_TRANSLOG_FLUSH_THRESHOLD_SIZE_SETTING =
        Setting.byteSizeSetting("index.translog.flush_threshold_size", new ByteSizeValue(512, ByteSizeUnit.MB),
            /*
             * An empty translog occupies 55 bytes on disk. If the flush threshold is below this, the flush thread
             * can get stuck in an infinite loop as the shouldPeriodicallyFlush can still be true after flushing.
             * However, small thresholds are useful for testing so we do not add a large lower bound here.
             */
            new ByteSizeValue(Translog.DEFAULT_HEADER_SIZE_IN_BYTES + 1, ByteSizeUnit.BYTES),
            new ByteSizeValue(Long.MAX_VALUE, ByteSizeUnit.BYTES),
            Property.Dynamic, Property.IndexScope);

    /**
     * Controls how long translog files that are no longer needed for persistence reasons
     * will be kept around before being deleted. A longer retention policy is useful to increase
     * the chance of ops based recoveries.
     **/
    public static final Setting<TimeValue> INDEX_TRANSLOG_RETENTION_AGE_SETTING =
        Setting.timeSetting("index.translog.retention.age", TimeValue.timeValueHours(12), TimeValue.timeValueMillis(-1), Property.Dynamic,
            Property.IndexScope);

    /**
     * Controls how many translog files that are no longer needed for persistence reasons
     * will be kept around before being deleted. Keeping more files is useful to increase
     * the chance of ops based recoveries.
     **/
    public static final Setting<ByteSizeValue> INDEX_TRANSLOG_RETENTION_SIZE_SETTING =
        Setting.byteSizeSetting("index.translog.retention.size", new ByteSizeValue(512, ByteSizeUnit.MB), Property.Dynamic,
            Property.IndexScope);

    /**
     * The maximum size of a translog generation. This is independent of the maximum size of
     * translog operations that have not been flushed.
     */
    public static final Setting<ByteSizeValue> INDEX_TRANSLOG_GENERATION_THRESHOLD_SIZE_SETTING =
            Setting.byteSizeSetting(
                    "index.translog.generation_threshold_size",
                    new ByteSizeValue(64, ByteSizeUnit.MB),
                    /*
                     * An empty translog occupies 55 bytes on disk. If the generation threshold is
                     * below this, the flush thread can get stuck in an infinite loop repeatedly
                     * rolling the generation as every new generation will already exceed the
                     * generation threshold. However, small thresholds are useful for testing so we
                     * do not add a large lower bound here.
                     */
                    new ByteSizeValue(Translog.DEFAULT_HEADER_SIZE_IN_BYTES + 1, ByteSizeUnit.BYTES),
                    new ByteSizeValue(Long.MAX_VALUE, ByteSizeUnit.BYTES),
                    Property.Dynamic, Property.IndexScope);

    /**
     * Index setting to enable / disable deletes garbage collection.
     * This setting is realtime updateable
     */
    public static final TimeValue DEFAULT_GC_DELETES = TimeValue.timeValueSeconds(60);
    public static final Setting<TimeValue> INDEX_GC_DELETES_SETTING =
        Setting.timeSetting("index.gc_deletes", DEFAULT_GC_DELETES, new TimeValue(-1, TimeUnit.MILLISECONDS), Property.Dynamic,
            Property.IndexScope);

    /**
     * Specifies if the index should use soft-delete instead of hard-delete for update/delete operations.
     */
    public static final Setting<Boolean> INDEX_SOFT_DELETES_SETTING =
<<<<<<< HEAD
        Setting.boolSetting("index.soft_deletes.enabled", true, Property.IndexScope, Property.Final);
=======
        Setting.boolSetting("index.soft_deletes.enabled", false, Property.IndexScope, Property.Final);
>>>>>>> b9c45ff1

    /**
     * Controls how many soft-deleted documents will be kept around before being merged away. Keeping more deleted
     * documents increases the chance of operation-based recoveries and allows querying a longer history of documents.
     * If soft-deletes is enabled, an engine by default will retain all operations up to the global checkpoint.
     **/
    public static final Setting<Long> INDEX_SOFT_DELETES_RETENTION_OPERATIONS_SETTING =
        Setting.longSetting("index.soft_deletes.retention.operations", 0, 0, Property.IndexScope, Property.Dynamic);

    /**
     * The maximum number of refresh listeners allows on this shard.
     */
    public static final Setting<Integer> MAX_REFRESH_LISTENERS_PER_SHARD = Setting.intSetting("index.max_refresh_listeners", 1000, 0,
            Property.Dynamic, Property.IndexScope);

    /**
     * The maximum number of slices allowed in a scroll request
     */
    public static final Setting<Integer> MAX_SLICES_PER_SCROLL = Setting.intSetting("index.max_slices_per_scroll",
        1024, 1, Property.Dynamic, Property.IndexScope);

    /**
     * The maximum length of regex string allowed in a regexp query.
     */
    public static final Setting<Integer> MAX_REGEX_LENGTH_SETTING = Setting.intSetting("index.max_regex_length",
        1000, 1, Property.Dynamic, Property.IndexScope);

    public static final String INDEX_MAPPING_SINGLE_TYPE_SETTING_KEY = "index.mapping.single_type";
    private static final Setting<Boolean> INDEX_MAPPING_SINGLE_TYPE_SETTING; // private - should not be registered
    static {
        Function<Settings, String> defValue = settings -> {
            boolean singleType = true;
            if (settings.getAsVersion(IndexMetaData.SETTING_VERSION_CREATED, null) != null) {
                singleType = Version.indexCreated(settings).onOrAfter(Version.V_6_0_0_alpha1);
            }
            return Boolean.valueOf(singleType).toString();
        };
        INDEX_MAPPING_SINGLE_TYPE_SETTING = Setting.boolSetting(INDEX_MAPPING_SINGLE_TYPE_SETTING_KEY, defValue, Property.IndexScope,
            Property.Final);
    }

    public static final Setting<String> DEFAULT_PIPELINE =
       new Setting<>("index.default_pipeline", IngestService.NOOP_PIPELINE_NAME, s -> {
           if (s == null || s.isEmpty()) {
               throw new IllegalArgumentException("Value for [index.default_pipeline] must be a non-empty string.");
           }
        return s;
       }, Property.Dynamic, Property.IndexScope);

    private final Index index;
    private final Version version;
    private final Logger logger;
    private final String nodeName;
    private final Settings nodeSettings;
    private final int numberOfShards;
    // volatile fields are updated via #updateIndexMetaData(IndexMetaData) under lock
    private volatile Settings settings;
    private volatile IndexMetaData indexMetaData;
    private volatile List<String> defaultFields;
    private final boolean queryStringLenient;
    private final boolean queryStringAnalyzeWildcard;
    private final boolean queryStringAllowLeadingWildcard;
    private final boolean defaultAllowUnmappedFields;
    private volatile Translog.Durability durability;
    private final TimeValue syncInterval;
    private volatile TimeValue refreshInterval;
    private volatile ByteSizeValue flushThresholdSize;
    private volatile TimeValue translogRetentionAge;
    private volatile ByteSizeValue translogRetentionSize;
    private volatile ByteSizeValue generationThresholdSize;
    private final MergeSchedulerConfig mergeSchedulerConfig;
    private final MergePolicyConfig mergePolicyConfig;
    private final IndexSortConfig indexSortConfig;
    private final IndexScopedSettings scopedSettings;
    private long gcDeletesInMillis = DEFAULT_GC_DELETES.millis();
    private final boolean softDeleteEnabled;
    private volatile long softDeleteRetentionOperations;
    private volatile boolean warmerEnabled;
    private volatile int maxResultWindow;
    private volatile int maxInnerResultWindow;
    private volatile int maxAdjacencyMatrixFilters;
    private volatile int maxRescoreWindow;
    private volatile int maxDocvalueFields;
    private volatile int maxScriptFields;
    private volatile int maxNgramDiff;
    private volatile int maxShingleDiff;
    private volatile int maxAnalyzedOffset;
    private volatile int maxTermsCount;
    private volatile String defaultPipeline;

    /**
     * The maximum number of refresh listeners allows on this shard.
     */
    private volatile int maxRefreshListeners;
    /**
     * The maximum number of slices allowed in a scroll request.
     */
    private volatile int maxSlicesPerScroll;

    /**
     * The maximum length of regex string allowed in a regexp query.
     */
    private volatile int maxRegexLength;

    /**
     * Whether the index is required to have at most one type.
     */
    private final boolean singleType;

    /**
     * Returns the default search fields for this index.
     */
    public List<String> getDefaultFields() {
        return defaultFields;
    }

    private void setDefaultFields(List<String> defaultFields) {
        this.defaultFields = defaultFields;
    }

    /**
     * Returns <code>true</code> if query string parsing should be lenient. The default is <code>false</code>
     */
    public boolean isQueryStringLenient() {
        return queryStringLenient;
    }

    /**
     * Returns <code>true</code> if the query string should analyze wildcards. The default is <code>false</code>
     */
    public boolean isQueryStringAnalyzeWildcard() {
        return queryStringAnalyzeWildcard;
    }

    /**
     * Returns <code>true</code> if the query string parser should allow leading wildcards. The default is <code>true</code>
     */
    public boolean isQueryStringAllowLeadingWildcard() {
        return queryStringAllowLeadingWildcard;
    }

    /**
     * Returns <code>true</code> if queries should be lenient about unmapped fields. The default is <code>true</code>
     */
    public boolean isDefaultAllowUnmappedFields() {
        return defaultAllowUnmappedFields;
    }

    /**
     * Creates a new {@link IndexSettings} instance. The given node settings will be merged with the settings in the metadata
     * while index level settings will overwrite node settings.
     *
     * @param indexMetaData the index metadata this settings object is associated with
     * @param nodeSettings the nodes settings this index is allocated on.
     */
    public IndexSettings(final IndexMetaData indexMetaData, final Settings nodeSettings) {
        this(indexMetaData, nodeSettings, IndexScopedSettings.DEFAULT_SCOPED_SETTINGS);
    }

    /**
     * Creates a new {@link IndexSettings} instance. The given node settings will be merged with the settings in the metadata
     * while index level settings will overwrite node settings.
     *
     * @param indexMetaData the index metadata this settings object is associated with
     * @param nodeSettings the nodes settings this index is allocated on.
     */
    public IndexSettings(final IndexMetaData indexMetaData, final Settings nodeSettings, IndexScopedSettings indexScopedSettings) {
        scopedSettings = indexScopedSettings.copy(nodeSettings, indexMetaData);
        this.nodeSettings = nodeSettings;
        this.settings = Settings.builder().put(nodeSettings).put(indexMetaData.getSettings()).build();
        this.index = indexMetaData.getIndex();
        version = Version.indexCreated(settings);
        logger = Loggers.getLogger(getClass(), settings, index);
        nodeName = Node.NODE_NAME_SETTING.get(settings);
        this.indexMetaData = indexMetaData;
        numberOfShards = settings.getAsInt(IndexMetaData.SETTING_NUMBER_OF_SHARDS, null);

        this.queryStringLenient = QUERY_STRING_LENIENT_SETTING.get(settings);
        this.queryStringAnalyzeWildcard = QUERY_STRING_ANALYZE_WILDCARD.get(nodeSettings);
        this.queryStringAllowLeadingWildcard = QUERY_STRING_ALLOW_LEADING_WILDCARD.get(nodeSettings);
        this.defaultAllowUnmappedFields = scopedSettings.get(ALLOW_UNMAPPED);
        this.durability = scopedSettings.get(INDEX_TRANSLOG_DURABILITY_SETTING);
        defaultFields = scopedSettings.get(DEFAULT_FIELD_SETTING);
        syncInterval = INDEX_TRANSLOG_SYNC_INTERVAL_SETTING.get(settings);
        refreshInterval = scopedSettings.get(INDEX_REFRESH_INTERVAL_SETTING);
        flushThresholdSize = scopedSettings.get(INDEX_TRANSLOG_FLUSH_THRESHOLD_SIZE_SETTING);
        translogRetentionAge = scopedSettings.get(INDEX_TRANSLOG_RETENTION_AGE_SETTING);
        translogRetentionSize = scopedSettings.get(INDEX_TRANSLOG_RETENTION_SIZE_SETTING);
        generationThresholdSize = scopedSettings.get(INDEX_TRANSLOG_GENERATION_THRESHOLD_SIZE_SETTING);
        mergeSchedulerConfig = new MergeSchedulerConfig(this);
        gcDeletesInMillis = scopedSettings.get(INDEX_GC_DELETES_SETTING).getMillis();
        softDeleteEnabled = version.onOrAfter(Version.V_6_5_0) && scopedSettings.get(INDEX_SOFT_DELETES_SETTING);
        softDeleteRetentionOperations = scopedSettings.get(INDEX_SOFT_DELETES_RETENTION_OPERATIONS_SETTING);
        warmerEnabled = scopedSettings.get(INDEX_WARMER_ENABLED_SETTING);
        maxResultWindow = scopedSettings.get(MAX_RESULT_WINDOW_SETTING);
        maxInnerResultWindow = scopedSettings.get(MAX_INNER_RESULT_WINDOW_SETTING);
        maxAdjacencyMatrixFilters = scopedSettings.get(MAX_ADJACENCY_MATRIX_FILTERS_SETTING);
        maxRescoreWindow = scopedSettings.get(MAX_RESCORE_WINDOW_SETTING);
        maxDocvalueFields = scopedSettings.get(MAX_DOCVALUE_FIELDS_SEARCH_SETTING);
        maxScriptFields = scopedSettings.get(MAX_SCRIPT_FIELDS_SETTING);
        maxNgramDiff = scopedSettings.get(MAX_NGRAM_DIFF_SETTING);
        maxShingleDiff = scopedSettings.get(MAX_SHINGLE_DIFF_SETTING);
        maxRefreshListeners = scopedSettings.get(MAX_REFRESH_LISTENERS_PER_SHARD);
        maxSlicesPerScroll = scopedSettings.get(MAX_SLICES_PER_SCROLL);
        maxAnalyzedOffset = scopedSettings.get(MAX_ANALYZED_OFFSET_SETTING);
        maxTermsCount = scopedSettings.get(MAX_TERMS_COUNT_SETTING);
        maxRegexLength = scopedSettings.get(MAX_REGEX_LENGTH_SETTING);
        this.mergePolicyConfig = new MergePolicyConfig(logger, this);
        this.indexSortConfig = new IndexSortConfig(this);
        singleType = INDEX_MAPPING_SINGLE_TYPE_SETTING.get(indexMetaData.getSettings()); // get this from metadata - it's not registered
        if ((singleType || version.before(Version.V_6_0_0_alpha1)) == false) {
            throw new AssertionError(index.toString()  + "multiple types are only allowed on pre 6.x indices but version is: ["
                + version + "]");
        }
        defaultPipeline = scopedSettings.get(DEFAULT_PIPELINE);

        scopedSettings.addSettingsUpdateConsumer(MergePolicyConfig.INDEX_COMPOUND_FORMAT_SETTING, mergePolicyConfig::setNoCFSRatio);
        scopedSettings.addSettingsUpdateConsumer(MergePolicyConfig.INDEX_MERGE_POLICY_EXPUNGE_DELETES_ALLOWED_SETTING, mergePolicyConfig::setExpungeDeletesAllowed);
        scopedSettings.addSettingsUpdateConsumer(MergePolicyConfig.INDEX_MERGE_POLICY_FLOOR_SEGMENT_SETTING, mergePolicyConfig::setFloorSegmentSetting);
        scopedSettings.addSettingsUpdateConsumer(MergePolicyConfig.INDEX_MERGE_POLICY_MAX_MERGE_AT_ONCE_SETTING, mergePolicyConfig::setMaxMergesAtOnce);
        scopedSettings.addSettingsUpdateConsumer(MergePolicyConfig.INDEX_MERGE_POLICY_MAX_MERGE_AT_ONCE_EXPLICIT_SETTING, mergePolicyConfig::setMaxMergesAtOnceExplicit);
        scopedSettings.addSettingsUpdateConsumer(MergePolicyConfig.INDEX_MERGE_POLICY_MAX_MERGED_SEGMENT_SETTING, mergePolicyConfig::setMaxMergedSegment);
        scopedSettings.addSettingsUpdateConsumer(MergePolicyConfig.INDEX_MERGE_POLICY_SEGMENTS_PER_TIER_SETTING, mergePolicyConfig::setSegmentsPerTier);

        scopedSettings.addSettingsUpdateConsumer(MergeSchedulerConfig.MAX_THREAD_COUNT_SETTING, MergeSchedulerConfig.MAX_MERGE_COUNT_SETTING,
            mergeSchedulerConfig::setMaxThreadAndMergeCount);
        scopedSettings.addSettingsUpdateConsumer(MergeSchedulerConfig.AUTO_THROTTLE_SETTING, mergeSchedulerConfig::setAutoThrottle);
        scopedSettings.addSettingsUpdateConsumer(INDEX_TRANSLOG_DURABILITY_SETTING, this::setTranslogDurability);
        scopedSettings.addSettingsUpdateConsumer(MAX_RESULT_WINDOW_SETTING, this::setMaxResultWindow);
        scopedSettings.addSettingsUpdateConsumer(MAX_INNER_RESULT_WINDOW_SETTING, this::setMaxInnerResultWindow);
        scopedSettings.addSettingsUpdateConsumer(MAX_ADJACENCY_MATRIX_FILTERS_SETTING, this::setMaxAdjacencyMatrixFilters);
        scopedSettings.addSettingsUpdateConsumer(MAX_RESCORE_WINDOW_SETTING, this::setMaxRescoreWindow);
        scopedSettings.addSettingsUpdateConsumer(MAX_DOCVALUE_FIELDS_SEARCH_SETTING, this::setMaxDocvalueFields);
        scopedSettings.addSettingsUpdateConsumer(MAX_SCRIPT_FIELDS_SETTING, this::setMaxScriptFields);
        scopedSettings.addSettingsUpdateConsumer(MAX_NGRAM_DIFF_SETTING, this::setMaxNgramDiff);
        scopedSettings.addSettingsUpdateConsumer(MAX_SHINGLE_DIFF_SETTING, this::setMaxShingleDiff);
        scopedSettings.addSettingsUpdateConsumer(INDEX_WARMER_ENABLED_SETTING, this::setEnableWarmer);
        scopedSettings.addSettingsUpdateConsumer(INDEX_GC_DELETES_SETTING, this::setGCDeletes);
        scopedSettings.addSettingsUpdateConsumer(INDEX_TRANSLOG_FLUSH_THRESHOLD_SIZE_SETTING, this::setTranslogFlushThresholdSize);
        scopedSettings.addSettingsUpdateConsumer(
                INDEX_TRANSLOG_GENERATION_THRESHOLD_SIZE_SETTING,
                this::setGenerationThresholdSize);
        scopedSettings.addSettingsUpdateConsumer(INDEX_TRANSLOG_RETENTION_AGE_SETTING, this::setTranslogRetentionAge);
        scopedSettings.addSettingsUpdateConsumer(INDEX_TRANSLOG_RETENTION_SIZE_SETTING, this::setTranslogRetentionSize);
        scopedSettings.addSettingsUpdateConsumer(INDEX_REFRESH_INTERVAL_SETTING, this::setRefreshInterval);
        scopedSettings.addSettingsUpdateConsumer(MAX_REFRESH_LISTENERS_PER_SHARD, this::setMaxRefreshListeners);
        scopedSettings.addSettingsUpdateConsumer(MAX_ANALYZED_OFFSET_SETTING, this::setHighlightMaxAnalyzedOffset);
        scopedSettings.addSettingsUpdateConsumer(MAX_TERMS_COUNT_SETTING, this::setMaxTermsCount);
        scopedSettings.addSettingsUpdateConsumer(MAX_SLICES_PER_SCROLL, this::setMaxSlicesPerScroll);
        scopedSettings.addSettingsUpdateConsumer(DEFAULT_FIELD_SETTING, this::setDefaultFields);
        scopedSettings.addSettingsUpdateConsumer(INDEX_SOFT_DELETES_RETENTION_OPERATIONS_SETTING, this::setSoftDeleteRetentionOperations);
        scopedSettings.addSettingsUpdateConsumer(MAX_REGEX_LENGTH_SETTING, this::setMaxRegexLength);
        scopedSettings.addSettingsUpdateConsumer(DEFAULT_PIPELINE, this::setDefaultPipeline);
        scopedSettings.addSettingsUpdateConsumer(INDEX_SOFT_DELETES_RETENTION_OPERATIONS_SETTING, this::setSoftDeleteRetentionOperations);
    }

    private void setTranslogFlushThresholdSize(ByteSizeValue byteSizeValue) {
        this.flushThresholdSize = byteSizeValue;
    }

    private void setTranslogRetentionSize(ByteSizeValue byteSizeValue) {
        this.translogRetentionSize = byteSizeValue;
    }

    private void setTranslogRetentionAge(TimeValue age) {
        this.translogRetentionAge = age;
    }

    private void setGenerationThresholdSize(final ByteSizeValue generationThresholdSize) {
        this.generationThresholdSize = generationThresholdSize;
    }

    private void setGCDeletes(TimeValue timeValue) {
        this.gcDeletesInMillis = timeValue.getMillis();
    }

    private void setRefreshInterval(TimeValue timeValue) {
        this.refreshInterval = timeValue;
    }

    /**
     * Returns the settings for this index. These settings contain the node and index level settings where
     * settings that are specified on both index and node level are overwritten by the index settings.
     */
    public Settings getSettings() { return settings; }

    /**
     * Returns the index this settings object belongs to
     */
    public Index getIndex() {
        return index;
    }

    /**
     * Returns the indexes UUID
     */
    public String getUUID() {
        return getIndex().getUUID();
    }

    /**
     * Returns <code>true</code> if the index has a custom data path
     */
    public boolean hasCustomDataPath() {
        return customDataPath() != null;
    }

    /**
     * Returns the customDataPath for this index, if configured. <code>null</code> o.w.
     */
    public String customDataPath() {
        return settings.get(IndexMetaData.SETTING_DATA_PATH);
    }

    /**
     * Returns the version the index was created on.
     * @see Version#indexCreated(Settings)
     */
    public Version getIndexVersionCreated() {
        return version;
    }

    /**
     * Returns the current node name
     */
    public String getNodeName() {
        return nodeName;
    }

    /**
     * Returns the current IndexMetaData for this index
     */
    public IndexMetaData getIndexMetaData() {
        return indexMetaData;
    }

    /**
     * Returns the number of shards this index has.
     */
    public int getNumberOfShards() { return numberOfShards; }

    /**
     * Returns the number of replicas this index has.
     */
    public int getNumberOfReplicas() { return settings.getAsInt(IndexMetaData.SETTING_NUMBER_OF_REPLICAS, null); }

    /**
     * Returns whether the index enforces at most one type.
     */
    public boolean isSingleType() { return singleType; }

    /**
     * Returns the node settings. The settings returned from {@link #getSettings()} are a merged version of the
     * index settings and the node settings where node settings are overwritten by index settings.
     */
    public Settings getNodeSettings() {
        return nodeSettings;
    }

    /**
     * Updates the settings and index metadata and notifies all registered settings consumers with the new settings iff at least one setting has changed.
     *
     * @return <code>true</code> iff any setting has been updated otherwise <code>false</code>.
     */
    public synchronized boolean updateIndexMetaData(IndexMetaData indexMetaData) {
        final Settings newSettings = indexMetaData.getSettings();
        if (version.equals(Version.indexCreated(newSettings)) == false) {
            throw new IllegalArgumentException("version mismatch on settings update expected: " + version + " but was: " + Version.indexCreated(newSettings));
        }
        final String newUUID = newSettings.get(IndexMetaData.SETTING_INDEX_UUID, IndexMetaData.INDEX_UUID_NA_VALUE);
        if (newUUID.equals(getUUID()) == false) {
            throw new IllegalArgumentException("uuid mismatch on settings update expected: " + getUUID() + " but was: " + newUUID);
        }
        this.indexMetaData = indexMetaData;
        final Settings existingSettings = this.settings;
        if (existingSettings.filter(IndexScopedSettings.INDEX_SETTINGS_KEY_PREDICATE)
            .equals(newSettings.filter(IndexScopedSettings.INDEX_SETTINGS_KEY_PREDICATE))) {
            // nothing to update, same settings
            return false;
        }
        scopedSettings.applySettings(newSettings);
        this.settings = Settings.builder().put(nodeSettings).put(newSettings).build();
        return true;
    }

    /**
     * Returns the translog durability for this index.
     */
    public Translog.Durability getTranslogDurability() {
        return durability;
    }

    private void setTranslogDurability(Translog.Durability durability) {
        this.durability = durability;
    }

    /**
     * Returns true if index warmers are enabled, otherwise <code>false</code>
     */
    public boolean isWarmerEnabled() {
        return warmerEnabled;
    }

    private void setEnableWarmer(boolean enableWarmer) {
        this.warmerEnabled = enableWarmer;
    }

    /**
     * Returns the translog sync interval. This is the interval in which the transaction log is asynchronously fsynced unless
     * the transaction log is fsyncing on every operations
     */
    public TimeValue getTranslogSyncInterval() {
        return syncInterval;
    }

    /**
     * Returns this interval in which the shards of this index are asynchronously refreshed. {@code -1} means async refresh is disabled.
     */
    public TimeValue getRefreshInterval() {
        return refreshInterval;
    }

    /**
     * Returns the transaction log threshold size when to forcefully flush the index and clear the transaction log.
     */
    public ByteSizeValue getFlushThresholdSize() { return flushThresholdSize; }

    /**
     * Returns the transaction log retention size which controls how much of the translog is kept around to allow for ops based recoveries
     */
    public ByteSizeValue getTranslogRetentionSize() { return translogRetentionSize; }

    /**
     * Returns the transaction log retention age which controls the maximum age (time from creation) that translog files will be kept around
     */
    public TimeValue getTranslogRetentionAge() { return translogRetentionAge; }

    /**
     * Returns the generation threshold size. As sequence numbers can cause multiple generations to
     * be preserved for rollback purposes, we want to keep the size of individual generations from
     * growing too large to avoid excessive disk space consumption. Therefore, the translog is
     * automatically rolled to a new generation when the current generation exceeds this generation
     * threshold size.
     *
     * @return the generation threshold size
     */
    public ByteSizeValue getGenerationThresholdSize() {
        return generationThresholdSize;
    }

    /**
     * Returns the {@link MergeSchedulerConfig}
     */
    public MergeSchedulerConfig getMergeSchedulerConfig() { return mergeSchedulerConfig; }

    /**
     * Returns the max result window for search requests, describing the maximum value of from + size on a query.
     */
    public int getMaxResultWindow() {
        return this.maxResultWindow;
    }

    private void setMaxResultWindow(int maxResultWindow) {
        this.maxResultWindow = maxResultWindow;
    }

    /**
     * Returns the max result window for an individual inner hit definition or top hits aggregation.
     */
    public int getMaxInnerResultWindow() {
        return maxInnerResultWindow;
    }

    private void setMaxInnerResultWindow(int maxInnerResultWindow) {
        this.maxInnerResultWindow = maxInnerResultWindow;
    }

    /**
     * Returns the max number of filters in adjacency_matrix aggregation search requests
     */
    public int getMaxAdjacencyMatrixFilters() {
        return this.maxAdjacencyMatrixFilters;
    }

    private void setMaxAdjacencyMatrixFilters(int maxAdjacencyFilters) {
        this.maxAdjacencyMatrixFilters = maxAdjacencyFilters;
    }

    /**
     * Returns the maximum rescore window for search requests.
     */
    public int getMaxRescoreWindow() {
        return maxRescoreWindow;
    }

    private void setMaxRescoreWindow(int maxRescoreWindow) {
        this.maxRescoreWindow = maxRescoreWindow;
    }

    /**
     * Returns the maximum number of allowed docvalue_fields to retrieve in a search request
     */
    public int getMaxDocvalueFields() {
        return this.maxDocvalueFields;
    }

    private void setMaxDocvalueFields(int maxDocvalueFields) {
        this.maxDocvalueFields = maxDocvalueFields;
    }

    /**
     * Returns the maximum allowed difference between max and min length of ngram
     */
    public int getMaxNgramDiff() { return this.maxNgramDiff; }

    private void setMaxNgramDiff(int maxNgramDiff) { this.maxNgramDiff = maxNgramDiff; }

    /**
     * Returns the maximum allowed difference between max and min shingle_size
     */
    public int getMaxShingleDiff() { return this.maxShingleDiff; }

    private void setMaxShingleDiff(int maxShingleDiff) { this.maxShingleDiff = maxShingleDiff; }

    /**
     *  Returns the maximum number of chars that will be analyzed in a highlight request
     */
    public int getHighlightMaxAnalyzedOffset() { return this.maxAnalyzedOffset; }

    private void setHighlightMaxAnalyzedOffset(int maxAnalyzedOffset) {
        if (maxAnalyzedOffset < 1) {
            throw new IllegalArgumentException(
                "[" + MAX_ANALYZED_OFFSET_SETTING.getKey() + "] must be >= 1");
        }
        this.maxAnalyzedOffset = maxAnalyzedOffset;
    }

    /**
     *  Returns the maximum number of terms that can be used in a Terms Query request
     */
    public int getMaxTermsCount() { return this.maxTermsCount; }

    private void setMaxTermsCount (int maxTermsCount) { this.maxTermsCount = maxTermsCount; }

    /**
     * Returns the maximum number of allowed script_fields to retrieve in a search request
     */
    public int getMaxScriptFields() {
        return this.maxScriptFields;
    }

    private void setMaxScriptFields(int maxScriptFields) {
        this.maxScriptFields = maxScriptFields;
    }

    /**
     * Returns the GC deletes cycle in milliseconds.
     */
    public long getGcDeletesInMillis() {
        return gcDeletesInMillis;
    }

    /**
     * Returns the merge policy that should be used for this index.
     */
    public MergePolicy getMergePolicy() {
        return mergePolicyConfig.getMergePolicy();
    }

    public <T> T getValue(Setting<T> setting) {
        return scopedSettings.get(setting);
    }

    /**
     * The maximum number of refresh listeners allows on this shard.
     */
    public int getMaxRefreshListeners() {
        return maxRefreshListeners;
    }

    private void setMaxRefreshListeners(int maxRefreshListeners) {
        this.maxRefreshListeners = maxRefreshListeners;
    }

    /**
     * The maximum number of slices allowed in a scroll request.
     */
    public int getMaxSlicesPerScroll() {
        return maxSlicesPerScroll;
    }

    private void setMaxSlicesPerScroll(int value) {
        this.maxSlicesPerScroll = value;
    }

    /**
     * The maximum length of regex string allowed in a regexp query.
     */
    public int getMaxRegexLength() {
        return maxRegexLength;
    }

    private void setMaxRegexLength(int maxRegexLength) {
        this.maxRegexLength = maxRegexLength;
    }

    /**
     * Returns the index sort config that should be used for this index.
     */
    public IndexSortConfig getIndexSortConfig() {
        return indexSortConfig;
    }

    public IndexScopedSettings getScopedSettings() { return scopedSettings;}

    public String getDefaultPipeline() {
        return defaultPipeline;
    }

    public void setDefaultPipeline(String defaultPipeline) {
        this.defaultPipeline = defaultPipeline;
    }

    /**
     * Returns <code>true</code> if soft-delete is enabled.
     */
    public boolean isSoftDeleteEnabled() {
        return softDeleteEnabled;
    }

    private void setSoftDeleteRetentionOperations(long ops) {
        this.softDeleteRetentionOperations = ops;
    }

    /**
     * Returns the number of extra operations (i.e. soft-deleted documents) to be kept for recoveries and history purpose.
     */
    public long getSoftDeleteRetentionOperations() {
        return this.softDeleteRetentionOperations;
    }
}<|MERGE_RESOLUTION|>--- conflicted
+++ resolved
@@ -248,11 +248,7 @@
      * Specifies if the index should use soft-delete instead of hard-delete for update/delete operations.
      */
     public static final Setting<Boolean> INDEX_SOFT_DELETES_SETTING =
-<<<<<<< HEAD
-        Setting.boolSetting("index.soft_deletes.enabled", true, Property.IndexScope, Property.Final);
-=======
         Setting.boolSetting("index.soft_deletes.enabled", false, Property.IndexScope, Property.Final);
->>>>>>> b9c45ff1
 
     /**
      * Controls how many soft-deleted documents will be kept around before being merged away. Keeping more deleted
@@ -503,7 +499,6 @@
         scopedSettings.addSettingsUpdateConsumer(MAX_TERMS_COUNT_SETTING, this::setMaxTermsCount);
         scopedSettings.addSettingsUpdateConsumer(MAX_SLICES_PER_SCROLL, this::setMaxSlicesPerScroll);
         scopedSettings.addSettingsUpdateConsumer(DEFAULT_FIELD_SETTING, this::setDefaultFields);
-        scopedSettings.addSettingsUpdateConsumer(INDEX_SOFT_DELETES_RETENTION_OPERATIONS_SETTING, this::setSoftDeleteRetentionOperations);
         scopedSettings.addSettingsUpdateConsumer(MAX_REGEX_LENGTH_SETTING, this::setMaxRegexLength);
         scopedSettings.addSettingsUpdateConsumer(DEFAULT_PIPELINE, this::setDefaultPipeline);
         scopedSettings.addSettingsUpdateConsumer(INDEX_SOFT_DELETES_RETENTION_OPERATIONS_SETTING, this::setSoftDeleteRetentionOperations);

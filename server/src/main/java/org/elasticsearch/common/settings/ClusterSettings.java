/*
 * Licensed to Elasticsearch under one or more contributor
 * license agreements. See the NOTICE file distributed with
 * this work for additional information regarding copyright
 * ownership. Elasticsearch licenses this file to you under
 * the Apache License, Version 2.0 (the "License"); you may
 * not use this file except in compliance with the License.
 * You may obtain a copy of the License at
 *
 *    http://www.apache.org/licenses/LICENSE-2.0
 *
 * Unless required by applicable law or agreed to in writing,
 * software distributed under the License is distributed on an
 * "AS IS" BASIS, WITHOUT WARRANTIES OR CONDITIONS OF ANY
 * KIND, either express or implied.  See the License for the
 * specific language governing permissions and limitations
 * under the License.
 */
package org.elasticsearch.common.settings;

import org.apache.logging.log4j.LogManager;
import org.elasticsearch.action.admin.cluster.configuration.TransportAddVotingConfigExclusionsAction;
import org.elasticsearch.action.admin.indices.close.TransportCloseIndexAction;
import org.elasticsearch.action.search.TransportSearchAction;
import org.elasticsearch.action.support.AutoCreateIndex;
import org.elasticsearch.action.support.DestructiveOperations;
import org.elasticsearch.bootstrap.BootstrapSettings;
import org.elasticsearch.client.Client;
import org.elasticsearch.cluster.ClusterModule;
import org.elasticsearch.cluster.ClusterName;
import org.elasticsearch.cluster.InternalClusterInfoService;
import org.elasticsearch.cluster.NodeConnectionsService;
import org.elasticsearch.cluster.action.index.MappingUpdatedAction;
import org.elasticsearch.cluster.coordination.ClusterBootstrapService;
import org.elasticsearch.cluster.coordination.ClusterFormationFailureHelper;
import org.elasticsearch.cluster.coordination.Coordinator;
import org.elasticsearch.cluster.coordination.ElectionSchedulerFactory;
import org.elasticsearch.cluster.coordination.FollowersChecker;
import org.elasticsearch.cluster.coordination.JoinHelper;
import org.elasticsearch.cluster.coordination.LagDetector;
import org.elasticsearch.cluster.coordination.LeaderChecker;
import org.elasticsearch.cluster.coordination.NoMasterBlockService;
import org.elasticsearch.cluster.coordination.Reconfigurator;
import org.elasticsearch.cluster.metadata.IndexGraveyard;
import org.elasticsearch.cluster.metadata.MetaData;
import org.elasticsearch.cluster.routing.OperationRouting;
import org.elasticsearch.cluster.routing.allocation.DiskThresholdSettings;
import org.elasticsearch.cluster.routing.allocation.allocator.BalancedShardsAllocator;
import org.elasticsearch.cluster.routing.allocation.decider.AwarenessAllocationDecider;
import org.elasticsearch.cluster.routing.allocation.decider.ClusterRebalanceAllocationDecider;
import org.elasticsearch.cluster.routing.allocation.decider.ConcurrentRebalanceAllocationDecider;
import org.elasticsearch.cluster.routing.allocation.decider.EnableAllocationDecider;
import org.elasticsearch.cluster.routing.allocation.decider.FilterAllocationDecider;
import org.elasticsearch.cluster.routing.allocation.decider.SameShardAllocationDecider;
import org.elasticsearch.cluster.routing.allocation.decider.ShardsLimitAllocationDecider;
import org.elasticsearch.cluster.routing.allocation.decider.ThrottlingAllocationDecider;
import org.elasticsearch.cluster.service.ClusterApplierService;
import org.elasticsearch.cluster.service.ClusterService;
import org.elasticsearch.cluster.service.MasterService;
import org.elasticsearch.common.logging.Loggers;
import org.elasticsearch.common.network.NetworkModule;
import org.elasticsearch.common.network.NetworkService;
import org.elasticsearch.common.settings.Setting.Property;
import org.elasticsearch.common.util.PageCacheRecycler;
import org.elasticsearch.common.util.concurrent.EsExecutors;
import org.elasticsearch.common.util.concurrent.ThreadContext;
import org.elasticsearch.discovery.DiscoveryModule;
import org.elasticsearch.discovery.HandshakingTransportAddressConnector;
import org.elasticsearch.discovery.PeerFinder;
import org.elasticsearch.discovery.SeedHostsResolver;
import org.elasticsearch.discovery.SettingsBasedSeedHostsProvider;
import org.elasticsearch.env.Environment;
import org.elasticsearch.env.NodeEnvironment;
import org.elasticsearch.gateway.DanglingIndicesState;
import org.elasticsearch.gateway.GatewayService;
import org.elasticsearch.gateway.PersistedClusterStateService;
import org.elasticsearch.http.HttpTransportSettings;
import org.elasticsearch.index.IndexModule;
import org.elasticsearch.index.IndexSettings;
import org.elasticsearch.index.reindex.ReindexHeaders;
import org.elasticsearch.indices.IndexingMemoryController;
import org.elasticsearch.indices.IndicesQueryCache;
import org.elasticsearch.indices.IndicesRequestCache;
import org.elasticsearch.indices.IndicesService;
import org.elasticsearch.indices.analysis.HunspellService;
import org.elasticsearch.indices.breaker.HierarchyCircuitBreakerService;
import org.elasticsearch.indices.fielddata.cache.IndicesFieldDataCache;
import org.elasticsearch.indices.recovery.RecoverySettings;
import org.elasticsearch.indices.store.IndicesStore;
import org.elasticsearch.monitor.fs.FsService;
import org.elasticsearch.monitor.jvm.JvmGcMonitorService;
import org.elasticsearch.monitor.jvm.JvmService;
import org.elasticsearch.monitor.os.OsService;
import org.elasticsearch.monitor.process.ProcessService;
import org.elasticsearch.node.Node;
import org.elasticsearch.persistent.PersistentTasksClusterService;
import org.elasticsearch.persistent.decider.EnableAssignmentDecider;
import org.elasticsearch.plugins.PluginsService;
import org.elasticsearch.repositories.fs.FsRepository;
import org.elasticsearch.rest.BaseRestHandler;
import org.elasticsearch.script.ScriptService;
import org.elasticsearch.search.SearchModule;
import org.elasticsearch.search.SearchService;
import org.elasticsearch.search.aggregations.MultiBucketConsumerService;
import org.elasticsearch.search.fetch.subphase.highlight.FastVectorHighlighter;
import org.elasticsearch.threadpool.ThreadPool;
import org.elasticsearch.transport.ProxyConnectionStrategy;
import org.elasticsearch.transport.RemoteClusterService;
import org.elasticsearch.transport.RemoteConnectionStrategy;
import org.elasticsearch.transport.SniffConnectionStrategy;
import org.elasticsearch.transport.TransportSettings;
import org.elasticsearch.watcher.ResourceWatcherService;

import java.util.Collections;
import java.util.List;
import java.util.Set;
import java.util.function.Predicate;

/**
 * Encapsulates all valid cluster level settings.
 */
public final class ClusterSettings extends AbstractScopedSettings {

    public ClusterSettings(final Settings nodeSettings, final Set<Setting<?>> settingsSet) {
        this(nodeSettings, settingsSet, Collections.emptySet());
    }

    public ClusterSettings(final Settings nodeSettings, final Set<Setting<?>> settingsSet, final Set<SettingUpgrader<?>> settingUpgraders) {
        super(nodeSettings, settingsSet, settingUpgraders, Property.NodeScope);
        addSettingsUpdater(new LoggingSettingUpdater(nodeSettings));
    }

    private static final class LoggingSettingUpdater implements SettingUpdater<Settings> {
        final Predicate<String> loggerPredicate = Loggers.LOG_LEVEL_SETTING::match;
        private final Settings settings;

        LoggingSettingUpdater(Settings settings) {
            this.settings = settings;
        }

        @Override
        public boolean hasChanged(Settings current, Settings previous) {
            return current.filter(loggerPredicate).equals(previous.filter(loggerPredicate)) == false;
        }

        @Override
        public Settings getValue(Settings current, Settings previous) {
            Settings.Builder builder = Settings.builder();
            builder.put(current.filter(loggerPredicate));
            for (String key : previous.keySet()) {
                if (loggerPredicate.test(key) && builder.keys().contains(key) == false) {
                    if (Loggers.LOG_LEVEL_SETTING.getConcreteSetting(key).exists(settings) == false) {
                        builder.putNull(key);
                    } else {
                        builder.put(key, Loggers.LOG_LEVEL_SETTING.getConcreteSetting(key).get(settings).toString());
                    }
                }
            }
            return builder.build();
        }

        @Override
        public void apply(Settings value, Settings current, Settings previous) {
            for (String key : value.keySet()) {
                assert loggerPredicate.test(key);
                String component = key.substring("logger.".length());
                if ("level".equals(component)) {
                    continue;
                }
                if ("_root".equals(component)) {
                    final String rootLevel = value.get(key);
                    if (rootLevel == null) {
                        Loggers.setLevel(LogManager.getRootLogger(), Loggers.LOG_DEFAULT_LEVEL_SETTING.get(settings));
                    } else {
                        Loggers.setLevel(LogManager.getRootLogger(), rootLevel);
                    }
                } else {
                    Loggers.setLevel(LogManager.getLogger(component), value.get(key));
                }
            }
        }
    }

    public static Set<Setting<?>> BUILT_IN_CLUSTER_SETTINGS = Set.of(
            AwarenessAllocationDecider.CLUSTER_ROUTING_ALLOCATION_AWARENESS_ATTRIBUTE_SETTING,
            AwarenessAllocationDecider.CLUSTER_ROUTING_ALLOCATION_AWARENESS_FORCE_GROUP_SETTING,
            BalancedShardsAllocator.INDEX_BALANCE_FACTOR_SETTING,
            BalancedShardsAllocator.SHARD_BALANCE_FACTOR_SETTING,
            BalancedShardsAllocator.THRESHOLD_SETTING,
            ClusterRebalanceAllocationDecider.CLUSTER_ROUTING_ALLOCATION_ALLOW_REBALANCE_SETTING,
            ConcurrentRebalanceAllocationDecider.CLUSTER_ROUTING_ALLOCATION_CLUSTER_CONCURRENT_REBALANCE_SETTING,
            DanglingIndicesState.AUTO_IMPORT_DANGLING_INDICES_SETTING,
            EnableAllocationDecider.CLUSTER_ROUTING_ALLOCATION_ENABLE_SETTING,
            EnableAllocationDecider.CLUSTER_ROUTING_REBALANCE_ENABLE_SETTING,
            FilterAllocationDecider.CLUSTER_ROUTING_INCLUDE_GROUP_SETTING,
            FilterAllocationDecider.CLUSTER_ROUTING_EXCLUDE_GROUP_SETTING,
            FilterAllocationDecider.CLUSTER_ROUTING_REQUIRE_GROUP_SETTING,
            FsRepository.REPOSITORIES_CHUNK_SIZE_SETTING,
            FsRepository.REPOSITORIES_LOCATION_SETTING,
            IndicesQueryCache.INDICES_CACHE_QUERY_SIZE_SETTING,
            IndicesQueryCache.INDICES_CACHE_QUERY_COUNT_SETTING,
            IndicesQueryCache.INDICES_QUERIES_CACHE_ALL_SEGMENTS_SETTING,
            IndicesService.INDICES_ID_FIELD_DATA_ENABLED_SETTING,
            IndicesService.WRITE_DANGLING_INDICES_INFO_SETTING,
            MappingUpdatedAction.INDICES_MAPPING_DYNAMIC_TIMEOUT_SETTING,
            MappingUpdatedAction.INDICES_MAX_IN_FLIGHT_UPDATES_SETTING,
            MetaData.SETTING_READ_ONLY_SETTING,
            MetaData.SETTING_READ_ONLY_ALLOW_DELETE_SETTING,
            MetaData.SETTING_CLUSTER_MAX_SHARDS_PER_NODE,
            RecoverySettings.INDICES_RECOVERY_MAX_BYTES_PER_SEC_SETTING,
            RecoverySettings.INDICES_RECOVERY_RETRY_DELAY_STATE_SYNC_SETTING,
            RecoverySettings.INDICES_RECOVERY_RETRY_DELAY_NETWORK_SETTING,
            RecoverySettings.INDICES_RECOVERY_ACTIVITY_TIMEOUT_SETTING,
            RecoverySettings.INDICES_RECOVERY_INTERNAL_ACTION_TIMEOUT_SETTING,
            RecoverySettings.INDICES_RECOVERY_INTERNAL_LONG_ACTION_TIMEOUT_SETTING,
            RecoverySettings.INDICES_RECOVERY_MAX_CONCURRENT_FILE_CHUNKS_SETTING,
            ThrottlingAllocationDecider.CLUSTER_ROUTING_ALLOCATION_NODE_INITIAL_PRIMARIES_RECOVERIES_SETTING,
            ThrottlingAllocationDecider.CLUSTER_ROUTING_ALLOCATION_NODE_CONCURRENT_INCOMING_RECOVERIES_SETTING,
            ThrottlingAllocationDecider.CLUSTER_ROUTING_ALLOCATION_NODE_CONCURRENT_OUTGOING_RECOVERIES_SETTING,
            ThrottlingAllocationDecider.CLUSTER_ROUTING_ALLOCATION_NODE_CONCURRENT_RECOVERIES_SETTING,
            DiskThresholdSettings.CLUSTER_ROUTING_ALLOCATION_LOW_DISK_WATERMARK_SETTING,
            DiskThresholdSettings.CLUSTER_ROUTING_ALLOCATION_HIGH_DISK_WATERMARK_SETTING,
            DiskThresholdSettings.CLUSTER_ROUTING_ALLOCATION_DISK_FLOOD_STAGE_WATERMARK_SETTING,
            DiskThresholdSettings.CLUSTER_ROUTING_ALLOCATION_DISK_THRESHOLD_ENABLED_SETTING,
            DiskThresholdSettings.CLUSTER_ROUTING_ALLOCATION_REROUTE_INTERVAL_SETTING,
            SameShardAllocationDecider.CLUSTER_ROUTING_ALLOCATION_SAME_HOST_SETTING,
            InternalClusterInfoService.INTERNAL_CLUSTER_INFO_UPDATE_INTERVAL_SETTING,
            InternalClusterInfoService.INTERNAL_CLUSTER_INFO_TIMEOUT_SETTING,
            DestructiveOperations.REQUIRES_NAME_SETTING,
            NoMasterBlockService.NO_MASTER_BLOCK_SETTING,
            GatewayService.EXPECTED_DATA_NODES_SETTING,
            GatewayService.EXPECTED_MASTER_NODES_SETTING,
            GatewayService.EXPECTED_NODES_SETTING,
            GatewayService.RECOVER_AFTER_DATA_NODES_SETTING,
            GatewayService.RECOVER_AFTER_MASTER_NODES_SETTING,
            GatewayService.RECOVER_AFTER_NODES_SETTING,
            GatewayService.RECOVER_AFTER_TIME_SETTING,
            PersistedClusterStateService.SLOW_WRITE_LOGGING_THRESHOLD,
            NetworkModule.HTTP_DEFAULT_TYPE_SETTING,
            NetworkModule.TRANSPORT_DEFAULT_TYPE_SETTING,
            NetworkModule.HTTP_TYPE_SETTING,
            NetworkModule.TRANSPORT_TYPE_SETTING,
            HttpTransportSettings.SETTING_CORS_ALLOW_CREDENTIALS,
            HttpTransportSettings.SETTING_CORS_ENABLED,
            HttpTransportSettings.SETTING_CORS_MAX_AGE,
            HttpTransportSettings.SETTING_CORS_ALLOW_ORIGIN,
            HttpTransportSettings.SETTING_HTTP_HOST,
            HttpTransportSettings.SETTING_HTTP_PUBLISH_HOST,
            HttpTransportSettings.SETTING_HTTP_BIND_HOST,
            HttpTransportSettings.SETTING_HTTP_PORT,
            HttpTransportSettings.SETTING_HTTP_PUBLISH_PORT,
            HttpTransportSettings.SETTING_PIPELINING_MAX_EVENTS,
            HttpTransportSettings.SETTING_HTTP_COMPRESSION,
            HttpTransportSettings.SETTING_HTTP_COMPRESSION_LEVEL,
            HttpTransportSettings.SETTING_CORS_ALLOW_METHODS,
            HttpTransportSettings.SETTING_CORS_ALLOW_HEADERS,
            HttpTransportSettings.SETTING_HTTP_DETAILED_ERRORS_ENABLED,
            HttpTransportSettings.SETTING_HTTP_CONTENT_TYPE_REQUIRED,
            HttpTransportSettings.SETTING_HTTP_MAX_CONTENT_LENGTH,
            HttpTransportSettings.SETTING_HTTP_MAX_CHUNK_SIZE,
            HttpTransportSettings.SETTING_HTTP_MAX_HEADER_SIZE,
            HttpTransportSettings.SETTING_HTTP_MAX_WARNING_HEADER_COUNT,
            HttpTransportSettings.SETTING_HTTP_MAX_WARNING_HEADER_SIZE,
            HttpTransportSettings.SETTING_HTTP_MAX_INITIAL_LINE_LENGTH,
            HttpTransportSettings.SETTING_HTTP_READ_TIMEOUT,
            HttpTransportSettings.SETTING_HTTP_RESET_COOKIES,
            HttpTransportSettings.SETTING_HTTP_TCP_NO_DELAY,
            HttpTransportSettings.SETTING_HTTP_TCP_KEEP_ALIVE,
            HttpTransportSettings.SETTING_HTTP_TCP_KEEP_IDLE,
            HttpTransportSettings.SETTING_HTTP_TCP_KEEP_INTERVAL,
            HttpTransportSettings.SETTING_HTTP_TCP_KEEP_COUNT,
            HttpTransportSettings.SETTING_HTTP_TCP_REUSE_ADDRESS,
            HttpTransportSettings.SETTING_HTTP_TCP_SEND_BUFFER_SIZE,
            HttpTransportSettings.SETTING_HTTP_TCP_RECEIVE_BUFFER_SIZE,
            HierarchyCircuitBreakerService.USE_REAL_MEMORY_USAGE_SETTING,
            HierarchyCircuitBreakerService.TOTAL_CIRCUIT_BREAKER_LIMIT_SETTING,
            HierarchyCircuitBreakerService.FIELDDATA_CIRCUIT_BREAKER_LIMIT_SETTING,
            HierarchyCircuitBreakerService.FIELDDATA_CIRCUIT_BREAKER_OVERHEAD_SETTING,
            HierarchyCircuitBreakerService.IN_FLIGHT_REQUESTS_CIRCUIT_BREAKER_LIMIT_SETTING,
            HierarchyCircuitBreakerService.IN_FLIGHT_REQUESTS_CIRCUIT_BREAKER_OVERHEAD_SETTING,
            HierarchyCircuitBreakerService.REQUEST_CIRCUIT_BREAKER_LIMIT_SETTING,
            HierarchyCircuitBreakerService.REQUEST_CIRCUIT_BREAKER_OVERHEAD_SETTING,
            HierarchyCircuitBreakerService.ACCOUNTING_CIRCUIT_BREAKER_LIMIT_SETTING,
            HierarchyCircuitBreakerService.ACCOUNTING_CIRCUIT_BREAKER_OVERHEAD_SETTING,
            IndexModule.NODE_STORE_ALLOW_MMAP,
            ClusterApplierService.CLUSTER_SERVICE_SLOW_TASK_LOGGING_THRESHOLD_SETTING,
            ClusterService.USER_DEFINED_META_DATA,
            MasterService.MASTER_SERVICE_SLOW_TASK_LOGGING_THRESHOLD_SETTING,
            SearchService.DEFAULT_SEARCH_TIMEOUT_SETTING,
            SearchService.DEFAULT_ALLOW_PARTIAL_SEARCH_RESULTS,
            TransportSearchAction.SHARD_COUNT_LIMIT_SETTING,
            RemoteClusterService.REMOTE_CLUSTER_SKIP_UNAVAILABLE,
            SniffConnectionStrategy.REMOTE_CONNECTIONS_PER_CLUSTER,
            RemoteClusterService.REMOTE_INITIAL_CONNECTION_TIMEOUT_SETTING,
            RemoteClusterService.REMOTE_NODE_ATTRIBUTE,
            RemoteClusterService.ENABLE_REMOTE_CLUSTERS,
            RemoteClusterService.REMOTE_CLUSTER_PING_SCHEDULE,
            RemoteClusterService.REMOTE_CLUSTER_COMPRESS,
            RemoteConnectionStrategy.REMOTE_CONNECTION_MODE,
            ProxyConnectionStrategy.REMOTE_CLUSTER_ADDRESSES,
            ProxyConnectionStrategy.REMOTE_SOCKET_CONNECTIONS,
            ProxyConnectionStrategy.SERVER_NAME,
            SniffConnectionStrategy.REMOTE_CLUSTERS_PROXY,
            SniffConnectionStrategy.REMOTE_CLUSTER_SEEDS,
            SniffConnectionStrategy.REMOTE_NODE_CONNECTIONS,
            TransportCloseIndexAction.CLUSTER_INDICES_CLOSE_ENABLE_SETTING,
            ShardsLimitAllocationDecider.CLUSTER_TOTAL_SHARDS_PER_NODE_SETTING,
            NodeConnectionsService.CLUSTER_NODE_RECONNECT_INTERVAL_SETTING,
            HierarchyCircuitBreakerService.FIELDDATA_CIRCUIT_BREAKER_TYPE_SETTING,
            HierarchyCircuitBreakerService.REQUEST_CIRCUIT_BREAKER_TYPE_SETTING,
            TransportSettings.HOST,
            TransportSettings.PUBLISH_HOST,
            TransportSettings.PUBLISH_HOST_PROFILE,
            TransportSettings.BIND_HOST,
            TransportSettings.BIND_HOST_PROFILE,
            TransportSettings.PORT,
            TransportSettings.PORT_PROFILE,
            TransportSettings.PUBLISH_PORT,
            TransportSettings.PUBLISH_PORT_PROFILE,
            TransportSettings.TRANSPORT_COMPRESS,
            TransportSettings.PING_SCHEDULE,
            TransportSettings.CONNECT_TIMEOUT,
            TransportSettings.DEFAULT_FEATURES_SETTING,
            TransportSettings.TCP_NO_DELAY,
            TransportSettings.TCP_NO_DELAY_PROFILE,
            TransportSettings.TCP_KEEP_ALIVE,
            TransportSettings.TCP_KEEP_ALIVE_PROFILE,
            TransportSettings.TCP_KEEP_IDLE,
            TransportSettings.TCP_KEEP_IDLE_PROFILE,
            TransportSettings.TCP_KEEP_INTERVAL,
            TransportSettings.TCP_KEEP_INTERVAL_PROFILE,
            TransportSettings.TCP_KEEP_COUNT,
            TransportSettings.TCP_KEEP_COUNT_PROFILE,
            TransportSettings.TCP_REUSE_ADDRESS,
            TransportSettings.TCP_REUSE_ADDRESS_PROFILE,
            TransportSettings.TCP_SEND_BUFFER_SIZE,
            TransportSettings.TCP_SEND_BUFFER_SIZE_PROFILE,
            TransportSettings.TCP_RECEIVE_BUFFER_SIZE,
            TransportSettings.TCP_RECEIVE_BUFFER_SIZE_PROFILE,
            TransportSettings.CONNECTIONS_PER_NODE_RECOVERY,
            TransportSettings.CONNECTIONS_PER_NODE_BULK,
            TransportSettings.CONNECTIONS_PER_NODE_REG,
            TransportSettings.CONNECTIONS_PER_NODE_STATE,
            TransportSettings.CONNECTIONS_PER_NODE_PING,
            TransportSettings.TRACE_LOG_EXCLUDE_SETTING,
            TransportSettings.TRACE_LOG_INCLUDE_SETTING,
            NetworkService.NETWORK_SERVER,
            NetworkService.GLOBAL_NETWORK_HOST_SETTING,
            NetworkService.GLOBAL_NETWORK_BIND_HOST_SETTING,
            NetworkService.GLOBAL_NETWORK_PUBLISH_HOST_SETTING,
            NetworkService.TCP_NO_DELAY,
            NetworkService.TCP_KEEP_ALIVE,
            NetworkService.TCP_KEEP_IDLE,
            NetworkService.TCP_KEEP_INTERVAL,
            NetworkService.TCP_KEEP_COUNT,
            NetworkService.TCP_REUSE_ADDRESS,
            NetworkService.TCP_SEND_BUFFER_SIZE,
            NetworkService.TCP_RECEIVE_BUFFER_SIZE,
            IndexSettings.QUERY_STRING_ANALYZE_WILDCARD,
            IndexSettings.QUERY_STRING_ALLOW_LEADING_WILDCARD,
            ScriptService.SCRIPT_CACHE_SIZE_SETTING,
            ScriptService.SCRIPT_CACHE_EXPIRE_SETTING,
            ScriptService.SCRIPT_MAX_SIZE_IN_BYTES,
            ScriptService.SCRIPT_MAX_COMPILATIONS_RATE,
            ScriptService.TYPES_ALLOWED_SETTING,
            ScriptService.CONTEXTS_ALLOWED_SETTING,
            IndicesService.INDICES_CACHE_CLEAN_INTERVAL_SETTING,
            IndicesFieldDataCache.INDICES_FIELDDATA_CACHE_SIZE_KEY,
            IndicesRequestCache.INDICES_CACHE_QUERY_SIZE,
            IndicesRequestCache.INDICES_CACHE_QUERY_EXPIRE,
            HunspellService.HUNSPELL_LAZY_LOAD,
            HunspellService.HUNSPELL_IGNORE_CASE,
            HunspellService.HUNSPELL_DICTIONARY_OPTIONS,
            IndicesStore.INDICES_STORE_DELETE_SHARD_TIMEOUT,
            Environment.PATH_DATA_SETTING,
            Environment.PATH_HOME_SETTING,
            Environment.PATH_LOGS_SETTING,
            Environment.PATH_REPO_SETTING,
            Environment.PATH_SHARED_DATA_SETTING,
            Environment.NODE_PIDFILE_SETTING,
            NodeEnvironment.NODE_ID_SEED_SETTING,
            Node.INITIAL_STATE_TIMEOUT_SETTING,
            DiscoveryModule.DISCOVERY_TYPE_SETTING,
            DiscoveryModule.DISCOVERY_SEED_PROVIDERS_SETTING,
            DiscoveryModule.ELECTION_STRATEGY_SETTING,
            SettingsBasedSeedHostsProvider.DISCOVERY_SEED_HOSTS_SETTING,
            SeedHostsResolver.DISCOVERY_SEED_RESOLVER_MAX_CONCURRENT_RESOLVERS_SETTING,
            SeedHostsResolver.DISCOVERY_SEED_RESOLVER_TIMEOUT_SETTING,
            SearchService.DEFAULT_KEEPALIVE_SETTING,
            SearchService.KEEPALIVE_INTERVAL_SETTING,
            SearchService.MAX_KEEPALIVE_SETTING,
            MultiBucketConsumerService.MAX_BUCKET_SETTING,
            SearchService.LOW_LEVEL_CANCELLATION_SETTING,
            SearchService.MAX_OPEN_SCROLL_CONTEXT,
            Node.WRITE_PORTS_FILE_SETTING,
            Node.NODE_NAME_SETTING,
            Node.NODE_DATA_SETTING,
            Node.NODE_MASTER_SETTING,
            Node.NODE_INGEST_SETTING,
            Node.NODE_ATTRIBUTES,
            Node.NODE_LOCAL_STORAGE_SETTING,
            AutoCreateIndex.AUTO_CREATE_INDEX_SETTING,
            BaseRestHandler.MULTI_ALLOW_EXPLICIT_INDEX,
            ClusterName.CLUSTER_NAME_SETTING,
            Client.CLIENT_TYPE_SETTING_S,
            ClusterModule.SHARDS_ALLOCATOR_TYPE_SETTING,
            EsExecutors.NODE_PROCESSORS_SETTING,
            ThreadContext.DEFAULT_HEADERS_SETTING,
            Loggers.LOG_DEFAULT_LEVEL_SETTING,
            Loggers.LOG_LEVEL_SETTING,
            NodeEnvironment.ENABLE_LUCENE_SEGMENT_INFOS_TRACE_SETTING,
            OsService.REFRESH_INTERVAL_SETTING,
            ProcessService.REFRESH_INTERVAL_SETTING,
            JvmService.REFRESH_INTERVAL_SETTING,
            FsService.REFRESH_INTERVAL_SETTING,
            JvmGcMonitorService.ENABLED_SETTING,
            JvmGcMonitorService.REFRESH_INTERVAL_SETTING,
            JvmGcMonitorService.GC_SETTING,
            JvmGcMonitorService.GC_OVERHEAD_WARN_SETTING,
            JvmGcMonitorService.GC_OVERHEAD_INFO_SETTING,
            JvmGcMonitorService.GC_OVERHEAD_DEBUG_SETTING,
            PageCacheRecycler.LIMIT_HEAP_SETTING,
            PageCacheRecycler.WEIGHT_BYTES_SETTING,
            PageCacheRecycler.WEIGHT_INT_SETTING,
            PageCacheRecycler.WEIGHT_LONG_SETTING,
            PageCacheRecycler.WEIGHT_OBJECTS_SETTING,
            PageCacheRecycler.TYPE_SETTING,
            PluginsService.MANDATORY_SETTING,
            BootstrapSettings.SECURITY_FILTER_BAD_DEFAULTS_SETTING,
            BootstrapSettings.MEMORY_LOCK_SETTING,
            BootstrapSettings.SYSTEM_CALL_FILTER_SETTING,
            BootstrapSettings.CTRLHANDLER_SETTING,
            KeyStoreWrapper.SEED_SETTING,
            IndexingMemoryController.INDEX_BUFFER_SIZE_SETTING,
            IndexingMemoryController.MIN_INDEX_BUFFER_SIZE_SETTING,
            IndexingMemoryController.MAX_INDEX_BUFFER_SIZE_SETTING,
            IndexingMemoryController.SHARD_INACTIVE_TIME_SETTING,
            IndexingMemoryController.SHARD_MEMORY_INTERVAL_TIME_SETTING,
            ResourceWatcherService.ENABLED,
            ResourceWatcherService.RELOAD_INTERVAL_HIGH,
            ResourceWatcherService.RELOAD_INTERVAL_MEDIUM,
            ResourceWatcherService.RELOAD_INTERVAL_LOW,
            SearchModule.INDICES_MAX_CLAUSE_COUNT_SETTING,
            ThreadPool.ESTIMATED_TIME_INTERVAL_SETTING,
            FastVectorHighlighter.SETTING_TV_HIGHLIGHT_MULTI_VALUE,
            Node.BREAKER_TYPE_KEY,
            OperationRouting.USE_ADAPTIVE_REPLICA_SELECTION_SETTING,
            IndexGraveyard.SETTING_MAX_TOMBSTONES,
            PersistentTasksClusterService.CLUSTER_TASKS_ALLOCATION_RECHECK_INTERVAL_SETTING,
            EnableAssignmentDecider.CLUSTER_TASKS_ALLOCATION_ENABLE_SETTING,
            PeerFinder.DISCOVERY_FIND_PEERS_INTERVAL_SETTING,
            PeerFinder.DISCOVERY_REQUEST_PEERS_TIMEOUT_SETTING,
            ClusterFormationFailureHelper.DISCOVERY_CLUSTER_FORMATION_WARNING_TIMEOUT_SETTING,
            ElectionSchedulerFactory.ELECTION_INITIAL_TIMEOUT_SETTING,
            ElectionSchedulerFactory.ELECTION_BACK_OFF_TIME_SETTING,
            ElectionSchedulerFactory.ELECTION_MAX_TIMEOUT_SETTING,
            ElectionSchedulerFactory.ELECTION_DURATION_SETTING,
            Coordinator.PUBLISH_TIMEOUT_SETTING,
            Coordinator.PUBLISH_INFO_TIMEOUT_SETTING,
            JoinHelper.JOIN_TIMEOUT_SETTING,
            FollowersChecker.FOLLOWER_CHECK_TIMEOUT_SETTING,
            FollowersChecker.FOLLOWER_CHECK_INTERVAL_SETTING,
            FollowersChecker.FOLLOWER_CHECK_RETRY_COUNT_SETTING,
            LeaderChecker.LEADER_CHECK_TIMEOUT_SETTING,
            LeaderChecker.LEADER_CHECK_INTERVAL_SETTING,
            LeaderChecker.LEADER_CHECK_RETRY_COUNT_SETTING,
            Reconfigurator.CLUSTER_AUTO_SHRINK_VOTING_CONFIGURATION,
            TransportAddVotingConfigExclusionsAction.MAXIMUM_VOTING_CONFIG_EXCLUSIONS_SETTING,
            ClusterBootstrapService.INITIAL_MASTER_NODES_SETTING,
            ClusterBootstrapService.UNCONFIGURED_BOOTSTRAP_TIMEOUT_SETTING,
            LagDetector.CLUSTER_FOLLOWER_LAG_TIMEOUT_SETTING,
<<<<<<< HEAD
            ReindexHeaders.REINDEX_INCLUDED_HEADERS);
=======
            HandshakingTransportAddressConnector.PROBE_CONNECT_TIMEOUT_SETTING,
            HandshakingTransportAddressConnector.PROBE_HANDSHAKE_TIMEOUT_SETTING);
>>>>>>> 44f5ed6f

    static List<SettingUpgrader<?>> BUILT_IN_SETTING_UPGRADERS = Collections.emptyList();

}<|MERGE_RESOLUTION|>--- conflicted
+++ resolved
@@ -469,12 +469,9 @@
             ClusterBootstrapService.INITIAL_MASTER_NODES_SETTING,
             ClusterBootstrapService.UNCONFIGURED_BOOTSTRAP_TIMEOUT_SETTING,
             LagDetector.CLUSTER_FOLLOWER_LAG_TIMEOUT_SETTING,
-<<<<<<< HEAD
+            HandshakingTransportAddressConnector.PROBE_CONNECT_TIMEOUT_SETTING,
+            HandshakingTransportAddressConnector.PROBE_HANDSHAKE_TIMEOUT_SETTING,
             ReindexHeaders.REINDEX_INCLUDED_HEADERS);
-=======
-            HandshakingTransportAddressConnector.PROBE_CONNECT_TIMEOUT_SETTING,
-            HandshakingTransportAddressConnector.PROBE_HANDSHAKE_TIMEOUT_SETTING);
->>>>>>> 44f5ed6f
 
     static List<SettingUpgrader<?>> BUILT_IN_SETTING_UPGRADERS = Collections.emptyList();
 

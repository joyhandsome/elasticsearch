--- conflicted
+++ resolved
@@ -54,14 +54,9 @@
     @Inject
     public TransportExecuteWatchAction(Settings settings, TransportService transportService, ClusterService clusterService,
                                        ThreadPool threadPool, ActionFilters actionFilters, ExecutionService executionService,
-<<<<<<< HEAD
-                                       Clock clock, LicenseService licenseService, WatchStore watchStore, TriggerService triggerService) {
-        super(settings, ExecuteWatchAction.NAME, transportService, clusterService, threadPool, actionFilters, licenseService, ExecuteWatchRequest.class);
-=======
                                        Clock clock, LicenseService licenseService, WatchStore watchStore, TriggerService triggerService,
                                        Watch.Parser watchParser) {
-        super(settings, ExecuteWatchAction.NAME, transportService, clusterService, threadPool, actionFilters, licenseService);
->>>>>>> e29df8dd
+        super(settings, ExecuteWatchAction.NAME, transportService, clusterService, threadPool, actionFilters, licenseService, ExecuteWatchRequest.class);
         this.executionService = executionService;
         this.watchStore = watchStore;
         this.clock = clock;
